#!/usr/bin/env python3
"""
Nazeel API to Comsys Database Integration Script
Enhanced to process invoices by date - creates separate records for each day's invoices
Fetches invoice and receipt voucher data from Nazeel API and inserts into Comsys database
"""

import requests
import pyodbc
import hashlib
import uuid
import json
import logging
from datetime import datetime, date, timedelta
from dateutil.relativedelta import relativedelta
from decimal import Decimal
from typing import Dict, List, Tuple, Optional
from collections import defaultdict

# Configuration
API_KEY = "1kTT0EteHZcXL8vnpQ5SOAZeR0ZeR0"
SECRET_KEY = "981fccc0-819e-4aa8-87d4-343c3c42c44a"
BASE_URL = "https://eai.nazeel.net/api/odoo-TransactionsTransfer"
CONNECTION_STRING = "DRIVER={SQL Server};SERVER=COMSYS-API;DATABASE=AlndalusLuxery2;Trusted_Connection=yes;"
LOG_FILE = r"C:\Scripts\AlndalusLuxery2\nazeel_log.txt"

# Table names
HED_TABLE = "FhglTxHed"
DED_TABLE = "FhglTxDed"

# Cash Over & Short account for handling small differences
CASH_OVER_SHORT_ACCOUNT = "505000098"
MAX_CASH_OVER_SHORT = 10.00  # Maximum difference allowed in SAR

# SQL to create processed invoices tracking table
CREATE_PROCESSED_INVOICES_TABLE = """
IF NOT EXISTS (SELECT * FROM sysobjects WHERE name='Processed_Invoices' AND xtype='U')
CREATE TABLE Processed_Invoices (
    Id INT IDENTITY(1,1) PRIMARY KEY,
    InvoiceNumber NVARCHAR(50) NOT NULL,
    ReservationNumber NVARCHAR(50) NOT NULL,
    TotalAmount DECIMAL(18,6) NOT NULL,
    ProcessedDate DATETIME NOT NULL DEFAULT GETDATE(),
    Docu VARCHAR(5) NOT NULL,
    InvoiceDate DATE NOT NULL,
    UNIQUE(InvoiceNumber, ReservationNumber)
)
"""

# Payment method mapping
PAYMENT_METHOD_ACCOUNTS = {
    1: ("011500020", "Cash ( FO)"),
    2: ("011200065", "MADA"),
    3: ("011200060", "Payment Method 3"),
    4: ("011200050", "Payment Method 4"),
    5: ("011500001", "Aljazera Bank"),
    6: ("011200070", "American Express"),
    7: ("011200050", "Visa Card"),
    8: ("011200060", "Master Card 8"),
    9: ("011500010", "Bank Transfer"),
    10: ("011200100", "Other Electronic Payment")
}

# Setup logging
logging.basicConfig(
    level=logging.INFO,
    format='%(asctime)s - %(levelname)s - %(message)s',
    handlers=[
        logging.FileHandler(LOG_FILE),
        logging.StreamHandler()
    ]
)


class NazeelComsysIntegrator:
    def __init__(self, start_date=None, end_date=None):
        if start_date and end_date:
            self.start_date = start_date
            self.end_date = end_date
        else:
            # Default to last 60 days through today at 23:00
            today = date.today()
            self.start_date = today - timedelta(days=60)
            self.end_date = today

        self.current_date = date.today()
        self.auth_key = self._generate_auth_key()
        self._ensure_processed_invoices_table()

    def _generate_auth_key(self) -> str:
        """Generate MD5 hash for authKey using secret key and current date"""
        date_str = self.current_date.strftime("%d/%m/%Y")
        combined = f"{SECRET_KEY}{date_str}"
        return hashlib.md5(combined.encode()).hexdigest()

    def _ensure_processed_invoices_table(self):
        """Ensure the processed invoices tracking table exists"""
        try:
            with pyodbc.connect(CONNECTION_STRING) as conn:
                cursor = conn.cursor()
                cursor.execute(CREATE_PROCESSED_INVOICES_TABLE)
                conn.commit()
                logging.info("Processed_Invoices table verified/created")
        except Exception as e:
            logging.error(f"Failed to create/verify Processed_Invoices table: {str(e)}")
            raise

    def get_processed_invoices(self) -> set:
        """Get set of already processed invoice numbers"""
        try:
            with pyodbc.connect(CONNECTION_STRING) as conn:
                cursor = conn.cursor()
                cursor.execute("SELECT InvoiceNumber FROM Processed_Invoices")
                processed = {row[0] for row in cursor.fetchall()}
                logging.info(f"Found {len(processed)} previously processed invoices")
                return processed
        except Exception as e:
            logging.error(f"Failed to fetch processed invoices: {str(e)}")
            return set()

    def filter_new_invoices(self, invoices: List[Dict]) -> List[Dict]:
        """Filter out already processed invoices"""
        processed_invoices = self.get_processed_invoices()
        new_invoices = [
            inv for inv in invoices
            if inv.get('invoiceNumber') not in processed_invoices
        ]
        skipped_count = len(invoices) - len(new_invoices)
        if skipped_count > 0:
            logging.info(f"Skipped {skipped_count} already processed invoices")
        logging.info(f"Found {len(new_invoices)} new invoices to process")
        return new_invoices

    def _make_api_request(self, endpoint: str) -> Optional[Dict]:
        """Make API request with proper headers and error handling"""
        url = f"{BASE_URL}/{endpoint}"
        headers = {
            "Content-Type": "application/json",
            "authKey": self.auth_key
        }
        payload = {
            "apiKey": API_KEY,
            "dateFrom": f"{self.start_date} 00:00",
            "dateTo": f"{self.end_date} 23:59"
        }
        try:
            logging.info(
                f"Making API request to {endpoint} for date range: {self.start_date} 00:00 to {self.end_date} 23:59")
            response = requests.post(url, json=payload, headers=headers, timeout=60)
            response.raise_for_status()
            data = response.json()
            if isinstance(data, dict) and data.get('status') == 200:
                return data.get('data', [])
            elif isinstance(data, list):
                return data
            else:
                logging.error(f"API returned unexpected response: {data}")
                return None
        except requests.RequestException as e:
            logging.error(f"API request failed for {endpoint}: {str(e)}")
            return None
        except json.JSONDecodeError as e:
            logging.error(f"Failed to parse JSON response: {str(e)}")
            return None

    def fetch_invoices(self) -> List[Dict]:
        """Fetch invoices from API"""
        data = self._make_api_request("Getinvoices")
        if data is None:
            return []
        if not isinstance(data, list):
            logging.error(f"Expected list from API, got {type(data)}")
            return []
        valid_invoices = [inv for inv in data if isinstance(inv, dict) and not inv.get('isReversed', False)]
        logging.info(f"Fetched {len(valid_invoices)} valid invoices")
        return valid_invoices

    def fetch_receipts(self) -> List[Dict]:
        """Fetch receipt vouchers from API"""
        data = self._make_api_request("GetReciptVouchers")
        if data is None:
            return []
        if not isinstance(data, list):
            logging.error(f"Expected list from API, got {type(data)}")
            return []
        valid_receipts = [rec for rec in data if isinstance(rec, dict) and not rec.get('isCanceled', False)]
        logging.info(f"Fetched {len(valid_receipts)} valid receipts")
        return valid_receipts

    def group_invoices_by_date(self, invoices: List[Dict]) -> Dict[date, List[Dict]]:
        """Group invoices by their invoice date"""
        grouped_invoices = defaultdict(list)

        for invoice in invoices:
            invoice_date_str = invoice.get('invoiceDate', '')
            if invoice_date_str:
                try:
                    # Parse the invoice date
                    invoice_date = datetime.fromisoformat(invoice_date_str.replace('T00:00:00', '')).date()
                    grouped_invoices[invoice_date].append(invoice)
                except ValueError as e:
                    logging.warning(
                        f"Could not parse invoice date '{invoice_date_str}' for invoice {invoice.get('invoiceNumber')}: {e}")
                    # Use today's date as fallback
                    grouped_invoices[date.today()].append(invoice)
            else:
                logging.warning(f"Invoice {invoice.get('invoiceNumber')} has no invoice date, using today's date")
                grouped_invoices[date.today()].append(invoice)

        # Sort by date for consistent processing
        sorted_groups = dict(sorted(grouped_invoices.items()))

        logging.info(f"Grouped {len(invoices)} invoices into {len(sorted_groups)} date groups:")
        for invoice_date, date_invoices in sorted_groups.items():
            logging.info(f"  {invoice_date}: {len(date_invoices)} invoices")

        return sorted_groups

    def identify_paid_invoices(self, invoices: List[Dict], receipts: List[Dict]) -> List[Dict]:
        """Identify fully paid invoices by matching with receipts"""
        paid_invoices = []
        new_invoices = self.filter_new_invoices(invoices)
        receipts_by_reservation = {}

        for receipt in receipts:
            reservation_num = receipt.get('reservationNumber')
            if reservation_num:
                if reservation_num not in receipts_by_reservation:
                    receipts_by_reservation[reservation_num] = []
                receipts_by_reservation[reservation_num].append(receipt)

        for invoice in new_invoices:
            reservation_num = invoice.get('reservationNumber')
            total_amount = float(invoice.get('totalAmount', 0))
            if reservation_num in receipts_by_reservation:
                receipt_total = sum(
                    float(rec.get('amount', 0))
                    for rec in receipts_by_reservation[reservation_num]
                )
                if abs(receipt_total - total_amount) < 0.01:
                    invoice['matching_receipts'] = receipts_by_reservation[reservation_num]
                    paid_invoices.append(invoice)
                    logging.debug(
                        f"Invoice {invoice.get('invoiceNumber')} is fully paid: {receipt_total:.2f}/{total_amount:.2f}")
                else:
                    logging.debug(
                        f"Invoice {invoice.get('invoiceNumber')} is partially paid: {receipt_total:.2f}/{total_amount:.2f}")

        logging.info(
            f"Identified {len(paid_invoices)} new fully paid invoices from {len(new_invoices)} total new invoices")
        return paid_invoices

    def aggregate_data(self, paid_invoices: List[Dict]) -> Dict:
        """Aggregate data for database insertion using exact API values"""
        aggregation = {
            'individual_rate': 0,
            'vat': 0,
            'municipality_tax': 0,
            'payment_methods': {}
        }

        for invoice in paid_invoices:
            invoice_vat = 0
            invoice_subtotal = 0

            # Use invoice item details if available
            if invoice.get('invoicesItemsDetalis'):
                for item in invoice.get('invoicesItemsDetalis', []):
                    item_subtotal = float(item.get('subTotal', 0))
                    item_vat = float(item.get('vatTaxCalculatedTotal', 0))

                    invoice_subtotal += item_subtotal
                    invoice_vat += item_vat
            else:
                # Fallback to invoice-level fields
                total_amount = float(invoice.get('totalAmount', 0))
                invoice_vat = float(invoice.get('vatAmount', 0))
                invoice_subtotal = total_amount - invoice_vat

            aggregation['individual_rate'] += invoice_subtotal
            aggregation['vat'] += invoice_vat

            # Process matching receipts for payment methods
            for receipt in invoice.get('matching_receipts', []):
                method_id = receipt.get('paymentMethodId')
                amount = float(receipt.get('amount', 0))
                if method_id not in aggregation['payment_methods']:
                    aggregation['payment_methods'][method_id] = 0
                aggregation['payment_methods'][method_id] += amount

        return aggregation

    def generate_docu(self) -> str:
        """Generate document number"""
        return "114"

    def get_next_serial(self, conn, docu: str, year: str, month: str) -> int:
        """Get the next available serial number"""
        try:
            cursor = conn.cursor()
            cursor.execute(
                f"SELECT ISNULL(MAX(Serial), 0) + 1 FROM {HED_TABLE} WHERE Docu = ? AND Year = ? AND Month = ?",
                (docu, year, month))
            return cursor.fetchone()[0]
        except Exception as e:
            logging.error(f"Error getting next serial: {str(e)}")
            return 1

    def insert_fhgl_tx_hed(self, conn, docu: str, invoice_date: date, aggregation: Dict) -> Tuple[str, str, int]:
        """Insert record into FhglTxHed table for specific invoice date"""
        cursor = conn.cursor()
        # Use the invoice date for the transaction record
        year = str(invoice_date.year)
        month = f"{invoice_date.month:02d}"
        serial = self.get_next_serial(conn, docu, year, month)
        date_val = invoice_date.strftime('%Y-%m-%d')
        row_guid = str(uuid.uuid4()).upper()

        sql = f"""
        INSERT INTO {HED_TABLE} (Docu, Year, Month, Serial, Date, Currency, Rate, Posted, ReEvaluate, RepeatedSerial, Flag)
        VALUES ('{docu}', '{year}', '{month}', {serial}, '{date_val}', '001', 1.0, 0, 0, NULL, NULL)
        """
        cursor.execute(sql)
        logging.info(f"Inserted {HED_TABLE} record: {docu}-{year}-{month}-{serial} for invoice date {invoice_date}")
        return year, month, serial

<<<<<<< HEAD
    def insert_fhgl_tx_ded(self, conn, docu: str, year: str, month: str, serial: int, invoice_date: date, aggregation: Dict) -> None:
=======
    def insert_fhgl_tx_ded(self, conn, docu: str, year: str, month: str, serial: int, invoice_date: date,
                           aggregation: Dict) -> None:
>>>>>>> bf6f3d03
        """Insert records into FhglTxDed table with Cash Over & Short handling for differences"""
        cursor = conn.cursor()
        line = 1

        # Round all amounts to 2 decimal places to avoid floating point errors
        individual_rate = round(aggregation['individual_rate'], 2)
        vat = round(aggregation['vat'], 2)
        payment_methods = {k: round(v, 2) for k, v in aggregation['payment_methods'].items()}

        # Calculate totals for validation
        total_credits = individual_rate + vat
        total_debits = sum(payment_methods.values())
<<<<<<< HEAD
=======

        # Calculate the difference
        difference = round(total_credits - total_debits, 2)
>>>>>>> bf6f3d03

        # Calculate the difference
        difference = round(total_credits - total_debits, 2)
        
        # Log the balance check
<<<<<<< HEAD
        logging.info(f"Balance check for {invoice_date}: Credits={total_credits:.2f}, Debits={total_debits:.2f}, Difference={difference:.2f}")

        # Check if difference exceeds maximum allowed
        if abs(difference) > MAX_CASH_OVER_SHORT:
            logging.error(f"CRITICAL: Debit/Credit imbalance exceeds {MAX_CASH_OVER_SHORT} SAR for {invoice_date}! Difference: {abs(difference):.2f}")
            logging.error("This indicates partially paid invoices are being processed as fully paid!")
            raise ValueError(f"Accounting imbalance for {invoice_date}: Credits={total_credits:.2f}, Debits={total_debits:.2f}, Difference={abs(difference):.2f}")
=======
        logging.info(
            f"Balance check for {invoice_date}: Credits={total_credits:.2f}, Debits={total_debits:.2f}, Difference={difference:.2f}")

        # Check if difference exceeds maximum allowed
        if abs(difference) > MAX_CASH_OVER_SHORT:
            logging.error(
                f"CRITICAL: Debit/Credit imbalance exceeds {MAX_CASH_OVER_SHORT} SAR for {invoice_date}! Difference: {abs(difference):.2f}")
            logging.error("This indicates partially paid invoices are being processed as fully paid!")
            raise ValueError(
                f"Accounting imbalance for {invoice_date}: Credits={total_credits:.2f}, Debits={total_debits:.2f}, Difference={abs(difference):.2f}")
>>>>>>> bf6f3d03

        # Individual Rate (Credit)
        if individual_rate > 0:
            self._insert_fhgl_tx_ded_line(
                cursor, docu, year, month, serial, line,
                "101000020", 0, individual_rate, 0, individual_rate,
                f"FOC Dep.: Individual Rate for {invoice_date}"
            )
            line += 1

        # VAT (Credit)
        if vat > 0:
            self._insert_fhgl_tx_ded_line(
                cursor, docu, year, month, serial, line,
                "021500010", 0, vat, 0, vat,
                f"FOC Dep.: Value Added Tax for {invoice_date}"
            )
            line += 1

        # Municipality Tax (Credit - placeholder)
        self._insert_fhgl_tx_ded_line(
            cursor, docu, year, month, serial, line,
            "021500090", 0, 0, 0, 0,
            f"FOC Dep.: Municipality Tax for {invoice_date}"
        )
        line += 1

        # Payment Methods (Debits)
        for method_id, amount in payment_methods.items():
            if method_id in PAYMENT_METHOD_ACCOUNTS:
                account, description = PAYMENT_METHOD_ACCOUNTS[method_id]
                self._insert_fhgl_tx_ded_line(
                    cursor, docu, year, month, serial, line,
                    account, amount, 0, amount, 0,
                    f"FOC Dep.: {description} for {invoice_date}"
                )
                line += 1
            else:
                # Create entry for unknown payment methods using a generic account
                logging.warning(f"Creating entry for unknown payment method ID: {method_id}, amount: {amount:.2f}")
                self._insert_fhgl_tx_ded_line(
                    cursor, docu, year, month, serial, line,
                    "011200999", amount, 0, amount, 0,
                    f"FOC Dep.: Unknown Payment Method {method_id} for {invoice_date}"
                )
                line += 1

        # Handle Cash Over & Short if there's a difference
        if abs(difference) > 0:
            if difference > 0:
                # Credits > Debits: We need to debit Cash Over & Short
                self._insert_fhgl_tx_ded_line(
                    cursor, docu, year, month, serial, line,
                    CASH_OVER_SHORT_ACCOUNT, abs(difference), 0, abs(difference), 0,
                    f"FOC Dep.: Cash Over & Short for {invoice_date}"
                )
                logging.info(f"Added Cash Over & Short DEBIT of {abs(difference):.2f} SAR for {invoice_date}")
            else:
                # Debits > Credits: We need to credit Cash Over & Short
                self._insert_fhgl_tx_ded_line(
                    cursor, docu, year, month, serial, line,
                    CASH_OVER_SHORT_ACCOUNT, 0, abs(difference), 0, abs(difference),
                    f"FOC Dep.: Cash Over & Short for {invoice_date}"
                )
                logging.info(f"Added Cash Over & Short CREDIT of {abs(difference):.2f} SAR for {invoice_date}")
            line += 1

        logging.info(f"Inserted {line - 1} {DED_TABLE} records with balanced debits/credits for {invoice_date}")

    def _insert_fhgl_tx_ded_line(self, cursor, docu: str, year: str, month: str, serial: int,
                                 line: int, account: str, valu_le_dr: float, valu_le_cr: float,
                                 valu_fc_dr: float, valu_fc_cr: float, desc: str) -> None:
        """Insert a single line into FhglTxDed table"""
        row_guid = str(uuid.uuid4()).upper()
        desc_truncated = desc[:40] if len(desc) > 40 else desc.replace("'", "''")
        sql = f"""
        INSERT INTO {DED_TABLE} (Docu, Year, Month, Serial, Line, Account, ValuLeDr, ValuLeCr, ValuFcDr, ValuFcCr, [Desc])
        VALUES ('{docu}', '{year}', '{month}', {serial}, {line}, '{account}', {valu_le_dr}, {valu_le_cr}, {valu_fc_dr}, {valu_fc_cr}, '{desc_truncated}')
        """
        cursor.execute(sql)
        logging.debug(f"Inserted {DED_TABLE} line {line}: {account} - Dr:{valu_le_dr}, Cr:{valu_le_cr}")

    def insert_processed_invoices(self, conn, docu: str, paid_invoices: List[Dict]) -> None:
        """Insert processed invoices into tracking table"""
        cursor = conn.cursor()
        for invoice in paid_invoices:
            invoice_number = invoice.get('invoiceNumber', '').replace("'", "''")
            reservation_number = invoice.get('reservationNumber', '').replace("'", "''")
            total_amount = float(invoice.get('totalAmount', 0))
            invoice_date_str = invoice.get('invoiceDate', '')
            invoice_date = datetime.fromisoformat(
                invoice_date_str.replace('T00:00:00', '')).date() if invoice_date_str else date.today()
            invoice_date_str = invoice_date.strftime('%Y-%m-%d')
            sql = f"""
            INSERT INTO Processed_Invoices (InvoiceNumber, ReservationNumber, TotalAmount, Docu, InvoiceDate)
            VALUES ('{invoice_number}', '{reservation_number}', {total_amount}, '{docu}', '{invoice_date_str}')
            """
            try:
                cursor.execute(sql)
                logging.debug(f"Tracked processed invoice: {invoice_number}")
            except pyodbc.IntegrityError:
                logging.warning(f"Invoice {invoice_number} already exists in processed table")
        logging.info(f"Inserted {len(paid_invoices)} invoices into tracking table")

    def process_single_day_invoices(self, conn, invoice_date: date, day_invoices: List[Dict],
                                    all_receipts: List[Dict]) -> bool:
        """Process invoices for a single day"""
        try:
            logging.info(f"Processing {len(day_invoices)} invoices for date: {invoice_date}")

            # Identify paid invoices for this day
            paid_invoices = self.identify_paid_invoices(day_invoices, all_receipts)

            if not paid_invoices:
                logging.info(f"No fully paid invoices found for {invoice_date}")
                return True

            # Aggregate data for this day
            aggregation = self.aggregate_data(paid_invoices)

            logging.info(f"Day {invoice_date} aggregation: Individual Rate: {aggregation['individual_rate']:.2f}, "
                         f"VAT: {aggregation['vat']:.2f}, Payment Methods: {len(aggregation['payment_methods'])}")

            # Log payment method breakdown for this day
            for method_id, amount in aggregation['payment_methods'].items():
                method_name = \
                PAYMENT_METHOD_ACCOUNTS.get(method_id, (f"Unknown-{method_id}", f"Unknown Method {method_id}"))[1]
                logging.info(f"  {invoice_date} Payment Method {method_id} ({method_name}): {amount:.2f}")

            conn.autocommit = False
            try:
                docu = self.generate_docu()
                year, month, serial = self.insert_fhgl_tx_hed(conn, docu, invoice_date, aggregation)
                self.insert_fhgl_tx_ded(conn, docu, year, month, serial, invoice_date, aggregation)
                self.insert_processed_invoices(conn, docu, paid_invoices)
                conn.commit()

                logging.info(f"Successfully processed {len(paid_invoices)} invoices for {invoice_date}")
                logging.info(
                    f"  Total SubTotal: {aggregation['individual_rate']:.2f}, Total VAT: {aggregation['vat']:.2f}")
                return True

            except Exception as e:
                conn.rollback()
                logging.error(f"Database transaction failed for {invoice_date}: {str(e)}")
                return False

        except Exception as e:
            logging.error(f"Processing failed for {invoice_date}: {str(e)}")
            return False

    def process_daily_data(self) -> bool:
        """Process data for the date range with daily segregation"""
        try:
            logging.info(f"Processing data for date range: {self.start_date} to {self.end_date}")
            logging.info(
                f"This covers the last {(self.end_date - self.start_date).days + 1} days to catch late payments")

            # Fetch all data for the date range
            invoices = self.fetch_invoices()
            receipts = self.fetch_receipts()

            if not invoices and not receipts:
                logging.warning("No data retrieved from API")
                return False

            # Group invoices by their invoice date
            grouped_invoices = self.group_invoices_by_date(invoices)

            if not grouped_invoices:
                logging.info("No invoices to process after grouping")
                return True

            total_processed_days = 0
            total_processed_invoices = 0
            failed_days = 0

            with pyodbc.connect(CONNECTION_STRING) as conn:
                # Process each day's invoices separately
                for invoice_date, day_invoices in grouped_invoices.items():
                    success = self.process_single_day_invoices(conn, invoice_date, day_invoices, receipts)

                    if success:
                        total_processed_days += 1
                        # Count only the invoices that were actually processed (paid)
                        paid_count = len(self.identify_paid_invoices(day_invoices, receipts))
                        total_processed_invoices += paid_count
                    else:
                        failed_days += 1
                        logging.error(f"Failed to process invoices for date: {invoice_date}")

            # Final summary
            logging.info(f"=== PROCESSING SUMMARY ===")
            logging.info(f"Date range processed: {self.start_date} to {self.end_date}")
            logging.info(f"Total invoice dates processed: {total_processed_days}/{len(grouped_invoices)}")
            logging.info(f"Total invoices processed: {total_processed_invoices}")
            logging.info(f"Failed invoice dates: {failed_days}")

            return failed_days == 0

        except Exception as e:
            logging.error(f"Overall processing failed: {str(e)}")
            return False


def main():
    """Main entry point"""
    import argparse
    parser = argparse.ArgumentParser(description='Nazeel to Comsys Integration - Daily Segregated Processing')
    parser.add_argument('--start-date', type=str, help='Start date (YYYY-MM-DD), default: 60 days ago')
    parser.add_argument('--end-date', type=str, help='End date (YYYY-MM-DD), default: today')
    args = parser.parse_args()

    if args.start_date and args.end_date:
        start_date = datetime.strptime(args.start_date, '%Y-%m-%d').date()
        end_date = datetime.strptime(args.end_date, '%Y-%m-%d').date()
    else:
        # Default: last 60 days through today
        today = date.today()
        start_date = today - timedelta(days=60)
        end_date = today

    logging.info(f"Date range: {start_date} to {end_date} ({(end_date - start_date).days + 1} days)")

    integrator = NazeelComsysIntegrator(start_date, end_date)
    success = integrator.process_daily_data()

    if success:
        logging.info("Processing completed successfully")
        exit(0)
    else:
        logging.error("Processing failed")
        exit(1)


if __name__ == "__main__":
    main()<|MERGE_RESOLUTION|>--- conflicted
+++ resolved
@@ -1,9 +1,4 @@
 #!/usr/bin/env python3
-"""
-Nazeel API to Comsys Database Integration Script
-Enhanced to process invoices by date - creates separate records for each day's invoices
-Fetches invoice and receipt voucher data from Nazeel API and inserts into Comsys database
-"""
 
 import requests
 import pyodbc
@@ -11,18 +6,18 @@
 import uuid
 import json
 import logging
-from datetime import datetime, date, timedelta
+from datetime import datetime, date, time, timedelta
 from dateutil.relativedelta import relativedelta
 from decimal import Decimal
 from typing import Dict, List, Tuple, Optional
 from collections import defaultdict
 
 # Configuration
-API_KEY = "1kTT0EteHZcXL8vnpQ5SOAZeR0ZeR0"
+API_KEY = "tgh1QayxXvoXL8vnpQ5SOAZeR0ZeR0"
 SECRET_KEY = "981fccc0-819e-4aa8-87d4-343c3c42c44a"
 BASE_URL = "https://eai.nazeel.net/api/odoo-TransactionsTransfer"
-CONNECTION_STRING = "DRIVER={SQL Server};SERVER=COMSYS-API;DATABASE=AlndalusLuxery2;Trusted_Connection=yes;"
-LOG_FILE = r"C:\Scripts\AlndalusLuxery2\nazeel_log.txt"
+CONNECTION_STRING = "DRIVER={SQL Server};SERVER=COMSYS-API;DATABASE=AlndalusLuxery1;Trusted_Connection=yes;"
+LOG_FILE = r"C:\Scripts\P03122\nazeel_log.txt"
 
 # Table names
 HED_TABLE = "FhglTxHed"
@@ -43,6 +38,7 @@
     ProcessedDate DATETIME NOT NULL DEFAULT GETDATE(),
     Docu VARCHAR(5) NOT NULL,
     InvoiceDate DATE NOT NULL,
+    RawInvoiceDate DATETIME NULL,
     UNIQUE(InvoiceNumber, ReservationNumber)
 )
 """
@@ -74,14 +70,29 @@
 
 class NazeelComsysIntegrator:
     def __init__(self, start_date=None, end_date=None):
+        """
+        Initialize integrator with date range.
+        Script should run daily at 12:00 PM on day D.
+        Processes invoices from D-90 12:00:00 to D 12:00:00 for 90-day lookback.
+
+        IMPORTANT: API fetch starts from (D-61) 12:00:00 to capture invoices created before 12:00 PM
+        on D-90 that should be assigned to revenue date D-61.
+        """
         if start_date and end_date:
             self.start_date = start_date
             self.end_date = end_date
+            # Calculate API fetch range (fetch from 1 day earlier to catch before-noon invoices)
+            self.api_fetch_start = start_date - timedelta(days=1)
+            self.api_fetch_end = end_date
         else:
-            # Default to last 60 days through today at 23:00
-            today = date.today()
-            self.start_date = today - timedelta(days=60)
-            self.end_date = today
+            # Default: 90-day lookback from current date at 12:00 PM
+            now = datetime.now()
+            self.current_run_time = now.replace(hour=12, minute=0, second=0, microsecond=0)
+            self.end_date = self.current_run_time
+            self.start_date = self.current_run_time - timedelta(days=90)
+            # Fetch from one day earlier to capture all invoices for the 90-day revenue period
+            self.api_fetch_start = self.start_date - timedelta(days=1)
+            self.api_fetch_end = self.end_date
 
         self.current_date = date.today()
         self.auth_key = self._generate_auth_key()
@@ -94,16 +105,42 @@
         return hashlib.md5(combined.encode()).hexdigest()
 
     def _ensure_processed_invoices_table(self):
-        """Ensure the processed invoices tracking table exists"""
+        """Ensure the processed invoices tracking table exists with RawInvoiceDate column"""
         try:
             with pyodbc.connect(CONNECTION_STRING) as conn:
                 cursor = conn.cursor()
                 cursor.execute(CREATE_PROCESSED_INVOICES_TABLE)
+
+                # Check if RawInvoiceDate column exists, add if not
+                cursor.execute("""
+                    IF NOT EXISTS (
+                        SELECT * FROM INFORMATION_SCHEMA.COLUMNS 
+                        WHERE TABLE_NAME = 'Processed_Invoices' 
+                        AND COLUMN_NAME = 'RawInvoiceDate'
+                    )
+                    ALTER TABLE Processed_Invoices ADD RawInvoiceDate DATETIME NULL
+                """)
+
                 conn.commit()
-                logging.info("Processed_Invoices table verified/created")
+                logging.info("Processed_Invoices table verified/created with RawInvoiceDate column")
         except Exception as e:
             logging.error(f"Failed to create/verify Processed_Invoices table: {str(e)}")
             raise
+
+    def _validate_journal(self, conn, docu: str) -> bool:
+        """Validate that the Docu value exists in FGnrJour table"""
+        try:
+            cursor = conn.cursor()
+            cursor.execute("SELECT COUNT(*) FROM dbo.FGnrJour WHERE Journal = ?", (docu,))
+            count = cursor.fetchone()[0]
+            if count == 0:
+                logging.error(f"Docu {docu} not found in dbo.FGnrJour table")
+                return False
+            logging.info(f"Validated Docu {docu} in dbo.FGnrJour")
+            return True
+        except Exception as e:
+            logging.error(f"Failed to validate Docu {docu} in dbo.FGnrJour: {str(e)}")
+            return False
 
     def get_processed_invoices(self) -> set:
         """Get set of already processed invoice numbers"""
@@ -138,14 +175,23 @@
             "Content-Type": "application/json",
             "authKey": self.auth_key
         }
+
+        # Format dates for API request - use api_fetch_start to capture all needed invoices
+        if isinstance(self.api_fetch_start, datetime):
+            start_str = self.api_fetch_start.strftime('%Y-%m-%d %H:%M')
+            end_str = self.api_fetch_end.strftime('%Y-%m-%d %H:%M')
+        else:
+            start_str = f"{self.api_fetch_start} 12:00"
+            end_str = f"{self.api_fetch_end} 12:00"
+
         payload = {
             "apiKey": API_KEY,
-            "dateFrom": f"{self.start_date} 00:00",
-            "dateTo": f"{self.end_date} 23:59"
+            "dateFrom": start_str,
+            "dateTo": end_str
         }
+
         try:
-            logging.info(
-                f"Making API request to {endpoint} for date range: {self.start_date} 00:00 to {self.end_date} 23:59")
+            logging.info(f"Making API request to {endpoint} for date range: {start_str} to {end_str}")
             response = requests.post(url, json=payload, headers=headers, timeout=60)
             response.raise_for_status()
             data = response.json()
@@ -171,7 +217,26 @@
         if not isinstance(data, list):
             logging.error(f"Expected list from API, got {type(data)}")
             return []
-        valid_invoices = [inv for inv in data if isinstance(inv, dict) and not inv.get('isReversed', False)]
+
+        valid_invoices = []
+        for inv in data:
+            if not isinstance(inv, dict) or inv.get('isReversed', False):
+                continue
+
+            creation_date_str = inv.get('creationDate', '')
+            if creation_date_str:
+                try:
+                    creation_datetime = datetime.fromisoformat(creation_date_str.replace('Z', ''))
+                    # Exclude invoices created after the script's run time
+                    if hasattr(self, 'current_run_time') and creation_datetime > self.current_run_time:
+                        logging.debug(
+                            f"Excluding invoice {inv.get('invoiceNumber')} created after run time: {creation_datetime}")
+                        continue
+                except ValueError:
+                    pass
+
+            valid_invoices.append(inv)
+
         logging.info(f"Fetched {len(valid_invoices)} valid invoices")
         return valid_invoices
 
@@ -187,32 +252,87 @@
         logging.info(f"Fetched {len(valid_receipts)} valid receipts")
         return valid_receipts
 
-    def group_invoices_by_date(self, invoices: List[Dict]) -> Dict[date, List[Dict]]:
-        """Group invoices by their invoice date"""
+    def assign_revenue_date(self, creation_datetime: datetime) -> date:
+        """
+        Assign revenue date based on 12:00 PM cutoff:
+        - Before 12:00 PM on day D → Revenue date D-1
+        - At/After 12:00 PM on day D → Revenue date D
+        """
+        noon = time(12, 0, 0)
+        creation_date = creation_datetime.date()
+        creation_time = creation_datetime.time()
+
+        if creation_time < noon:
+            # Before 12:00 PM → assign to previous day
+            revenue_date = creation_date - timedelta(days=1)
+        else:
+            # At/After 12:00 PM → assign to same day
+            revenue_date = creation_date
+
+        return revenue_date
+
+    def group_invoices_by_revenue_date(self, invoices: List[Dict]) -> Dict[date, List[Dict]]:
+        """
+        Group invoices by assigned revenue date based on creationDate.
+        Eliminates before_12/after_12 period grouping.
+        """
         grouped_invoices = defaultdict(list)
 
         for invoice in invoices:
-            invoice_date_str = invoice.get('invoiceDate', '')
-            if invoice_date_str:
+            creation_date_str = invoice.get('creationDate', '')
+
+            if creation_date_str:
                 try:
-                    # Parse the invoice date
-                    invoice_date = datetime.fromisoformat(invoice_date_str.replace('T00:00:00', '')).date()
-                    grouped_invoices[invoice_date].append(invoice)
+                    # Parse the full timestamp
+                    creation_datetime = datetime.fromisoformat(creation_date_str.replace('Z', ''))
+
+                    # Assign revenue date
+                    revenue_date = self.assign_revenue_date(creation_datetime)
+
+                    # Store both raw and revenue dates in invoice for tracking
+                    invoice['_raw_creation_datetime'] = creation_datetime
+                    invoice['_revenue_date'] = revenue_date
+
+                    grouped_invoices[revenue_date].append(invoice)
+
+                    logging.debug(
+                        f"Invoice {invoice.get('invoiceNumber')}: "
+                        f"Created {creation_datetime}, Assigned to revenue date {revenue_date}"
+                    )
+
                 except ValueError as e:
                     logging.warning(
-                        f"Could not parse invoice date '{invoice_date_str}' for invoice {invoice.get('invoiceNumber')}: {e}")
-                    # Use today's date as fallback
-                    grouped_invoices[date.today()].append(invoice)
-            else:
-                logging.warning(f"Invoice {invoice.get('invoiceNumber')} has no invoice date, using today's date")
-                grouped_invoices[date.today()].append(invoice)
-
-        # Sort by date for consistent processing
+                        f"Could not parse creation date '{creation_date_str}' for invoice "
+                        f"{invoice.get('invoiceNumber')}: {e}. Assigning to current date."
+                    )
+                    revenue_date = self.current_date
+                    invoice['_revenue_date'] = revenue_date
+                    grouped_invoices[revenue_date].append(invoice)
+            else:
+                logging.warning(
+                    f"Invoice {invoice.get('invoiceNumber')} has no creation date, "
+                    f"assigning to revenue date {self.current_date}"
+                )
+                revenue_date = self.current_date
+                invoice['_revenue_date'] = revenue_date
+                grouped_invoices[revenue_date].append(invoice)
+
+        # Sort by revenue date for consistent processing
         sorted_groups = dict(sorted(grouped_invoices.items()))
 
-        logging.info(f"Grouped {len(invoices)} invoices into {len(sorted_groups)} date groups:")
-        for invoice_date, date_invoices in sorted_groups.items():
-            logging.info(f"  {invoice_date}: {len(date_invoices)} invoices")
+        logging.info(f"Grouped {len(invoices)} invoices into {len(sorted_groups)} revenue date groups:")
+        for revenue_date, date_invoices in sorted_groups.items():
+            # Calculate the range of raw creation timestamps
+            raw_dates = [inv.get('_raw_creation_datetime') for inv in date_invoices if '_raw_creation_datetime' in inv]
+            if raw_dates:
+                min_raw = min(raw_dates)
+                max_raw = max(raw_dates)
+                logging.info(
+                    f"  Revenue date {revenue_date}: {len(date_invoices)} invoices "
+                    f"(created from {min_raw} to {max_raw})"
+                )
+            else:
+                logging.info(f"  Revenue date {revenue_date}: {len(date_invoices)} invoices")
 
         return sorted_groups
 
@@ -240,14 +360,23 @@
                 if abs(receipt_total - total_amount) < 0.01:
                     invoice['matching_receipts'] = receipts_by_reservation[reservation_num]
                     paid_invoices.append(invoice)
+                    revenue_date = invoice.get('_revenue_date', 'N/A')
+                    raw_datetime = invoice.get('_raw_creation_datetime', 'N/A')
                     logging.debug(
-                        f"Invoice {invoice.get('invoiceNumber')} is fully paid: {receipt_total:.2f}/{total_amount:.2f}")
+                        f"Invoice {invoice.get('invoiceNumber')} is fully paid: "
+                        f"{receipt_total:.2f}/{total_amount:.2f}, "
+                        f"Created {raw_datetime}, Revenue date {revenue_date}"
+                    )
                 else:
                     logging.debug(
-                        f"Invoice {invoice.get('invoiceNumber')} is partially paid: {receipt_total:.2f}/{total_amount:.2f}")
+                        f"Invoice {invoice.get('invoiceNumber')} is partially paid: "
+                        f"{receipt_total:.2f}/{total_amount:.2f}"
+                    )
 
         logging.info(
-            f"Identified {len(paid_invoices)} new fully paid invoices from {len(new_invoices)} total new invoices")
+            f"Identified {len(paid_invoices)} new fully paid invoices from "
+            f"{len(new_invoices)} total new invoices"
+        )
         return paid_invoices
 
     def aggregate_data(self, paid_invoices: List[Dict]) -> Dict:
@@ -292,28 +421,32 @@
 
     def generate_docu(self) -> str:
         """Generate document number"""
-        return "114"
+        return "113"
 
     def get_next_serial(self, conn, docu: str, year: str, month: str) -> int:
         """Get the next available serial number"""
         try:
             cursor = conn.cursor()
             cursor.execute(
-                f"SELECT ISNULL(MAX(Serial), 0) + 1 FROM {HED_TABLE} WHERE Docu = ? AND Year = ? AND Month = ?",
-                (docu, year, month))
+                f"SELECT ISNULL(MAX(Serial), 0) + 1 FROM {HED_TABLE} "
+                f"WHERE Docu = ? AND Year = ? AND Month = ?",
+                (docu, year, month)
+            )
             return cursor.fetchone()[0]
         except Exception as e:
             logging.error(f"Error getting next serial: {str(e)}")
             return 1
 
-    def insert_fhgl_tx_hed(self, conn, docu: str, invoice_date: date, aggregation: Dict) -> Tuple[str, str, int]:
-        """Insert record into FhglTxHed table for specific invoice date"""
+    def insert_fhgl_tx_hed(self, conn, docu: str, revenue_date: date, aggregation: Dict) -> Tuple[str, str, int]:
+        """Insert record into FhglTxHed table using revenue date"""
+        if not self._validate_journal(conn, docu):
+            raise ValueError(f"Invalid Docu {docu} for FhglTxHed insertion")
+
         cursor = conn.cursor()
-        # Use the invoice date for the transaction record
-        year = str(invoice_date.year)
-        month = f"{invoice_date.month:02d}"
+        year = str(revenue_date.year)
+        month = f"{revenue_date.month:02d}"
         serial = self.get_next_serial(conn, docu, year, month)
-        date_val = invoice_date.strftime('%Y-%m-%d')
+        date_val = revenue_date.strftime('%Y-%m-%d')
         row_guid = str(uuid.uuid4()).upper()
 
         sql = f"""
@@ -321,20 +454,19 @@
         VALUES ('{docu}', '{year}', '{month}', {serial}, '{date_val}', '001', 1.0, 0, 0, NULL, NULL)
         """
         cursor.execute(sql)
-        logging.info(f"Inserted {HED_TABLE} record: {docu}-{year}-{month}-{serial} for invoice date {invoice_date}")
+        logging.info(
+            f"Inserted {HED_TABLE} record: {docu}-{year}-{month}-{serial} "
+            f"for revenue date {revenue_date}"
+        )
         return year, month, serial
 
-<<<<<<< HEAD
-    def insert_fhgl_tx_ded(self, conn, docu: str, year: str, month: str, serial: int, invoice_date: date, aggregation: Dict) -> None:
-=======
-    def insert_fhgl_tx_ded(self, conn, docu: str, year: str, month: str, serial: int, invoice_date: date,
-                           aggregation: Dict) -> None:
->>>>>>> bf6f3d03
-        """Insert records into FhglTxDed table with Cash Over & Short handling for differences"""
+    def insert_fhgl_tx_ded(self, conn, docu: str, year: str, month: str, serial: int,
+                           revenue_date: date, aggregation: Dict) -> None:
+        """Insert records into FhglTxDed table with Cash Over & Short handling"""
         cursor = conn.cursor()
         line = 1
 
-        # Round all amounts to 2 decimal places to avoid floating point errors
+        # Round all amounts to 2 decimal places
         individual_rate = round(aggregation['individual_rate'], 2)
         vat = round(aggregation['vat'], 2)
         payment_methods = {k: round(v, 2) for k, v in aggregation['payment_methods'].items()}
@@ -342,44 +474,34 @@
         # Calculate totals for validation
         total_credits = individual_rate + vat
         total_debits = sum(payment_methods.values())
-<<<<<<< HEAD
-=======
 
         # Calculate the difference
         difference = round(total_credits - total_debits, 2)
->>>>>>> bf6f3d03
-
-        # Calculate the difference
-        difference = round(total_credits - total_debits, 2)
-        
+
         # Log the balance check
-<<<<<<< HEAD
-        logging.info(f"Balance check for {invoice_date}: Credits={total_credits:.2f}, Debits={total_debits:.2f}, Difference={difference:.2f}")
-
-        # Check if difference exceeds maximum allowed
-        if abs(difference) > MAX_CASH_OVER_SHORT:
-            logging.error(f"CRITICAL: Debit/Credit imbalance exceeds {MAX_CASH_OVER_SHORT} SAR for {invoice_date}! Difference: {abs(difference):.2f}")
-            logging.error("This indicates partially paid invoices are being processed as fully paid!")
-            raise ValueError(f"Accounting imbalance for {invoice_date}: Credits={total_credits:.2f}, Debits={total_debits:.2f}, Difference={abs(difference):.2f}")
-=======
         logging.info(
-            f"Balance check for {invoice_date}: Credits={total_credits:.2f}, Debits={total_debits:.2f}, Difference={difference:.2f}")
+            f"Balance check for revenue date {revenue_date}: "
+            f"Credits={total_credits:.2f}, Debits={total_debits:.2f}, Difference={difference:.2f}"
+        )
 
         # Check if difference exceeds maximum allowed
         if abs(difference) > MAX_CASH_OVER_SHORT:
             logging.error(
-                f"CRITICAL: Debit/Credit imbalance exceeds {MAX_CASH_OVER_SHORT} SAR for {invoice_date}! Difference: {abs(difference):.2f}")
+                f"CRITICAL: Debit/Credit imbalance exceeds {MAX_CASH_OVER_SHORT} SAR "
+                f"for revenue date {revenue_date}! Difference: {abs(difference):.2f}"
+            )
             logging.error("This indicates partially paid invoices are being processed as fully paid!")
             raise ValueError(
-                f"Accounting imbalance for {invoice_date}: Credits={total_credits:.2f}, Debits={total_debits:.2f}, Difference={abs(difference):.2f}")
->>>>>>> bf6f3d03
+                f"Accounting imbalance for revenue date {revenue_date}: "
+                f"Credits={total_credits:.2f}, Debits={total_debits:.2f}, Difference={abs(difference):.2f}"
+            )
 
         # Individual Rate (Credit)
         if individual_rate > 0:
             self._insert_fhgl_tx_ded_line(
                 cursor, docu, year, month, serial, line,
                 "101000020", 0, individual_rate, 0, individual_rate,
-                f"FOC Dep.: Individual Rate for {invoice_date}"
+                f"FOC Dep.: Individual Rate for {revenue_date}"
             )
             line += 1
 
@@ -388,7 +510,7 @@
             self._insert_fhgl_tx_ded_line(
                 cursor, docu, year, month, serial, line,
                 "021500010", 0, vat, 0, vat,
-                f"FOC Dep.: Value Added Tax for {invoice_date}"
+                f"FOC Dep.: Value Added Tax for {revenue_date}"
             )
             line += 1
 
@@ -396,7 +518,7 @@
         self._insert_fhgl_tx_ded_line(
             cursor, docu, year, month, serial, line,
             "021500090", 0, 0, 0, 0,
-            f"FOC Dep.: Municipality Tax for {invoice_date}"
+            f"FOC Dep.: Municipality Tax for {revenue_date}"
         )
         line += 1
 
@@ -407,16 +529,17 @@
                 self._insert_fhgl_tx_ded_line(
                     cursor, docu, year, month, serial, line,
                     account, amount, 0, amount, 0,
-                    f"FOC Dep.: {description} for {invoice_date}"
+                    f"FOC Dep.: {description} for {revenue_date}"
                 )
                 line += 1
             else:
-                # Create entry for unknown payment methods using a generic account
-                logging.warning(f"Creating entry for unknown payment method ID: {method_id}, amount: {amount:.2f}")
+                logging.warning(
+                    f"Creating entry for unknown payment method ID: {method_id}, amount: {amount:.2f}"
+                )
                 self._insert_fhgl_tx_ded_line(
                     cursor, docu, year, month, serial, line,
                     "011200999", amount, 0, amount, 0,
-                    f"FOC Dep.: Unknown Payment Method {method_id} for {invoice_date}"
+                    f"FOC Dep.: Unknown Payment Method {method_id} for {revenue_date}"
                 )
                 line += 1
 
@@ -427,20 +550,29 @@
                 self._insert_fhgl_tx_ded_line(
                     cursor, docu, year, month, serial, line,
                     CASH_OVER_SHORT_ACCOUNT, abs(difference), 0, abs(difference), 0,
-                    f"FOC Dep.: Cash Over & Short for {invoice_date}"
-                )
-                logging.info(f"Added Cash Over & Short DEBIT of {abs(difference):.2f} SAR for {invoice_date}")
+                    f"FOC Dep.: Cash Over & Short for {revenue_date}"
+                )
+                logging.info(
+                    f"Added Cash Over & Short DEBIT of {abs(difference):.2f} SAR "
+                    f"for revenue date {revenue_date}"
+                )
             else:
                 # Debits > Credits: We need to credit Cash Over & Short
                 self._insert_fhgl_tx_ded_line(
                     cursor, docu, year, month, serial, line,
                     CASH_OVER_SHORT_ACCOUNT, 0, abs(difference), 0, abs(difference),
-                    f"FOC Dep.: Cash Over & Short for {invoice_date}"
-                )
-                logging.info(f"Added Cash Over & Short CREDIT of {abs(difference):.2f} SAR for {invoice_date}")
+                    f"FOC Dep.: Cash Over & Short for {revenue_date}"
+                )
+                logging.info(
+                    f"Added Cash Over & Short CREDIT of {abs(difference):.2f} SAR "
+                    f"for revenue date {revenue_date}"
+                )
             line += 1
 
-        logging.info(f"Inserted {line - 1} {DED_TABLE} records with balanced debits/credits for {invoice_date}")
+        logging.info(
+            f"Inserted {line - 1} {DED_TABLE} records with balanced debits/credits "
+            f"for revenue date {revenue_date}"
+        )
 
     def _insert_fhgl_tx_ded_line(self, cursor, docu: str, year: str, month: str, serial: int,
                                  line: int, account: str, valu_le_dr: float, valu_le_cr: float,
@@ -456,80 +588,129 @@
         logging.debug(f"Inserted {DED_TABLE} line {line}: {account} - Dr:{valu_le_dr}, Cr:{valu_le_cr}")
 
     def insert_processed_invoices(self, conn, docu: str, paid_invoices: List[Dict]) -> None:
-        """Insert processed invoices into tracking table"""
+        """Insert processed invoices into tracking table with revenue date and raw creation date"""
         cursor = conn.cursor()
         for invoice in paid_invoices:
             invoice_number = invoice.get('invoiceNumber', '').replace("'", "''")
             reservation_number = invoice.get('reservationNumber', '').replace("'", "''")
             total_amount = float(invoice.get('totalAmount', 0))
-            invoice_date_str = invoice.get('invoiceDate', '')
-            invoice_date = datetime.fromisoformat(
-                invoice_date_str.replace('T00:00:00', '')).date() if invoice_date_str else date.today()
-            invoice_date_str = invoice_date.strftime('%Y-%m-%d')
-            sql = f"""
-            INSERT INTO Processed_Invoices (InvoiceNumber, ReservationNumber, TotalAmount, Docu, InvoiceDate)
-            VALUES ('{invoice_number}', '{reservation_number}', {total_amount}, '{docu}', '{invoice_date_str}')
-            """
+
+            # Use revenue date for InvoiceDate field
+            revenue_date = invoice.get('_revenue_date', self.current_date)
+            revenue_date_str = revenue_date.strftime('%Y-%m-%d')
+
+            # Store raw creation datetime for auditing
+            raw_creation_datetime = invoice.get('_raw_creation_datetime')
+            raw_datetime_str = raw_creation_datetime.strftime('%Y-%m-%d %H:%M:%S') if raw_creation_datetime else 'NULL'
+
+            if raw_creation_datetime:
+                sql = f"""
+                INSERT INTO Processed_Invoices (InvoiceNumber, ReservationNumber, TotalAmount, Docu, InvoiceDate, RawInvoiceDate)
+                VALUES ('{invoice_number}', '{reservation_number}', {total_amount}, '{docu}', '{revenue_date_str}', '{raw_datetime_str}')
+                """
+            else:
+                sql = f"""
+                INSERT INTO Processed_Invoices (InvoiceNumber, ReservationNumber, TotalAmount, Docu, InvoiceDate)
+                VALUES ('{invoice_number}', '{reservation_number}', {total_amount}, '{docu}', '{revenue_date_str}')
+                """
+
             try:
                 cursor.execute(sql)
-                logging.debug(f"Tracked processed invoice: {invoice_number}")
+                logging.debug(
+                    f"Tracked processed invoice: {invoice_number}, "
+                    f"Revenue date: {revenue_date_str}, Raw creation date: {raw_datetime_str}"
+                )
             except pyodbc.IntegrityError:
                 logging.warning(f"Invoice {invoice_number} already exists in processed table")
+
         logging.info(f"Inserted {len(paid_invoices)} invoices into tracking table")
 
-    def process_single_day_invoices(self, conn, invoice_date: date, day_invoices: List[Dict],
-                                    all_receipts: List[Dict]) -> bool:
-        """Process invoices for a single day"""
+    def process_single_revenue_date(self, conn, revenue_date: date,
+                                    date_invoices: List[Dict], all_receipts: List[Dict]) -> bool:
+        """Process invoices for a single revenue date"""
         try:
-            logging.info(f"Processing {len(day_invoices)} invoices for date: {invoice_date}")
-
-            # Identify paid invoices for this day
-            paid_invoices = self.identify_paid_invoices(day_invoices, all_receipts)
+            # Calculate raw creation period
+            raw_dates = [inv.get('_raw_creation_datetime') for inv in date_invoices if '_raw_creation_datetime' in inv]
+            if raw_dates:
+                min_raw = min(raw_dates)
+                max_raw = max(raw_dates)
+                logging.info(
+                    f"Processing {len(date_invoices)} invoices for revenue date {revenue_date} "
+                    f"(created from {min_raw} to {max_raw})"
+                )
+            else:
+                logging.info(f"Processing {len(date_invoices)} invoices for revenue date {revenue_date}")
+
+            # Identify paid invoices
+            paid_invoices = self.identify_paid_invoices(date_invoices, all_receipts)
 
             if not paid_invoices:
-                logging.info(f"No fully paid invoices found for {invoice_date}")
+                logging.info(f"No fully paid invoices found for revenue date {revenue_date}")
                 return True
 
-            # Aggregate data for this day
+            # Aggregate data
             aggregation = self.aggregate_data(paid_invoices)
 
-            logging.info(f"Day {invoice_date} aggregation: Individual Rate: {aggregation['individual_rate']:.2f}, "
-                         f"VAT: {aggregation['vat']:.2f}, Payment Methods: {len(aggregation['payment_methods'])}")
-
-            # Log payment method breakdown for this day
+            logging.info(
+                f"Revenue date {revenue_date} aggregation: "
+                f"Individual Rate: {aggregation['individual_rate']:.2f}, "
+                f"VAT: {aggregation['vat']:.2f}, Payment Methods: {len(aggregation['payment_methods'])}"
+            )
+
+            # Log payment method breakdown
             for method_id, amount in aggregation['payment_methods'].items():
-                method_name = \
-                PAYMENT_METHOD_ACCOUNTS.get(method_id, (f"Unknown-{method_id}", f"Unknown Method {method_id}"))[1]
-                logging.info(f"  {invoice_date} Payment Method {method_id} ({method_name}): {amount:.2f}")
+                method_name = PAYMENT_METHOD_ACCOUNTS.get(
+                    method_id,
+                    (f"Unknown-{method_id}", f"Unknown Method {method_id}")
+                )[1]
+                logging.info(f"  Payment Method {method_id} ({method_name}): {amount:.2f}")
 
             conn.autocommit = False
             try:
                 docu = self.generate_docu()
-                year, month, serial = self.insert_fhgl_tx_hed(conn, docu, invoice_date, aggregation)
-                self.insert_fhgl_tx_ded(conn, docu, year, month, serial, invoice_date, aggregation)
+                year, month, serial = self.insert_fhgl_tx_hed(conn, docu, revenue_date, aggregation)
+                self.insert_fhgl_tx_ded(conn, docu, year, month, serial, revenue_date, aggregation)
                 self.insert_processed_invoices(conn, docu, paid_invoices)
                 conn.commit()
 
-                logging.info(f"Successfully processed {len(paid_invoices)} invoices for {invoice_date}")
                 logging.info(
-                    f"  Total SubTotal: {aggregation['individual_rate']:.2f}, Total VAT: {aggregation['vat']:.2f}")
+                    f"Successfully processed {len(paid_invoices)} invoices for revenue date {revenue_date}"
+                )
+                logging.info(
+                    f"  Total SubTotal: {aggregation['individual_rate']:.2f}, "
+                    f"Total VAT: {aggregation['vat']:.2f}"
+                )
                 return True
 
             except Exception as e:
                 conn.rollback()
-                logging.error(f"Database transaction failed for {invoice_date}: {str(e)}")
+                logging.error(f"Database transaction failed for revenue date {revenue_date}: {str(e)}")
                 return False
 
         except Exception as e:
-            logging.error(f"Processing failed for {invoice_date}: {str(e)}")
+            logging.error(f"Processing failed for revenue date {revenue_date}: {str(e)}")
             return False
 
     def process_daily_data(self) -> bool:
-        """Process data for the date range with daily segregation"""
+        """Process data with revenue date assignment based on 12:00 PM cutoff using creationDate"""
         try:
-            logging.info(f"Processing data for date range: {self.start_date} to {self.end_date}")
-            logging.info(
-                f"This covers the last {(self.end_date - self.start_date).days + 1} days to catch late payments")
+            if isinstance(self.api_fetch_start, datetime):
+                api_start_str = self.api_fetch_start.strftime('%Y-%m-%d %H:%M:%S')
+                api_end_str = self.api_fetch_end.strftime('%Y-%m-%d %H:%M:%S')
+            else:
+                api_start_str = f"{self.api_fetch_start} 12:00:00"
+                api_end_str = f"{self.api_fetch_end} 12:00:00"
+
+            if isinstance(self.start_date, datetime):
+                revenue_start_str = self.start_date.strftime('%Y-%m-%d %H:%M:%S')
+                revenue_end_str = self.end_date.strftime('%Y-%m-%d %H:%M:%S')
+            else:
+                revenue_start_str = f"{self.start_date} 12:00:00"
+                revenue_end_str = f"{self.end_date} 12:00:00"
+
+            logging.info(f"API fetch range: {api_start_str} to {api_end_str}")
+            logging.info(f"Revenue date processing range: {revenue_start_str} to {revenue_end_str}")
+            logging.info("Using revenue date assignment: Before 12:00 PM → Previous day, At/After 12:00 PM → Same day")
 
             # Fetch all data for the date range
             invoices = self.fetch_invoices()
@@ -539,39 +720,53 @@
                 logging.warning("No data retrieved from API")
                 return False
 
-            # Group invoices by their invoice date
-            grouped_invoices = self.group_invoices_by_date(invoices)
+            # Group invoices by revenue date
+            grouped_invoices = self.group_invoices_by_revenue_date(invoices)
 
             if not grouped_invoices:
                 logging.info("No invoices to process after grouping")
                 return True
 
-            total_processed_days = 0
+            total_processed_dates = 0
             total_processed_invoices = 0
-            failed_days = 0
+            failed_dates = 0
 
             with pyodbc.connect(CONNECTION_STRING) as conn:
-                # Process each day's invoices separately
-                for invoice_date, day_invoices in grouped_invoices.items():
-                    success = self.process_single_day_invoices(conn, invoice_date, day_invoices, receipts)
+                # Process each revenue date separately
+                for revenue_date, date_invoices in grouped_invoices.items():
+                    success = self.process_single_revenue_date(conn, revenue_date, date_invoices, receipts)
 
                     if success:
-                        total_processed_days += 1
+                        total_processed_dates += 1
                         # Count only the invoices that were actually processed (paid)
-                        paid_count = len(self.identify_paid_invoices(day_invoices, receipts))
+                        paid_count = len(self.identify_paid_invoices(date_invoices, receipts))
                         total_processed_invoices += paid_count
                     else:
-                        failed_days += 1
-                        logging.error(f"Failed to process invoices for date: {invoice_date}")
+                        failed_dates += 1
+                        logging.error(f"Failed to process invoices for revenue date {revenue_date}")
 
             # Final summary
             logging.info(f"=== PROCESSING SUMMARY ===")
-            logging.info(f"Date range processed: {self.start_date} to {self.end_date}")
-            logging.info(f"Total invoice dates processed: {total_processed_days}/{len(grouped_invoices)}")
+            logging.info(f"API fetch range: {api_start_str} to {api_end_str}")
+            logging.info(f"Revenue date range: {revenue_start_str} to {revenue_end_str}")
+            logging.info(f"Total revenue dates processed: {total_processed_dates}/{len(grouped_invoices)}")
             logging.info(f"Total invoices processed: {total_processed_invoices}")
-            logging.info(f"Failed invoice dates: {failed_days}")
-
-            return failed_days == 0
+            logging.info(f"Failed revenue dates: {failed_dates}")
+
+            # Log revenue date coverage
+            for revenue_date, date_invoices in grouped_invoices.items():
+                raw_dates = [inv.get('_raw_creation_datetime') for inv in date_invoices if
+                             '_raw_creation_datetime' in inv]
+                if raw_dates:
+                    min_raw = min(raw_dates)
+                    max_raw = max(raw_dates)
+                    paid_count = len(self.identify_paid_invoices(date_invoices, receipts))
+                    logging.info(
+                        f"Revenue date {revenue_date}: {paid_count} invoices processed "
+                        f"(created from {min_raw} to {max_raw})"
+                    )
+
+            return failed_dates == 0
 
         except Exception as e:
             logging.error(f"Overall processing failed: {str(e)}")
@@ -581,21 +776,43 @@
 def main():
     """Main entry point"""
     import argparse
-    parser = argparse.ArgumentParser(description='Nazeel to Comsys Integration - Daily Segregated Processing')
-    parser.add_argument('--start-date', type=str, help='Start date (YYYY-MM-DD), default: 60 days ago')
-    parser.add_argument('--end-date', type=str, help='End date (YYYY-MM-DD), default: today')
+    parser = argparse.ArgumentParser(
+        description='Nazeel to Comsys Integration - Revenue Date Assignment with 12:00 PM Cutoff using creationDate'
+    )
+    parser.add_argument(
+        '--start-date',
+        type=str,
+        help='Start date with time (YYYY-MM-DD HH:MM:SS), default: 90 days ago at 12:00 PM'
+    )
+    parser.add_argument(
+        '--end-date',
+        type=str,
+        help='End date with time (YYYY-MM-DD HH:MM:SS), default: today at 12:00 PM'
+    )
+    parser.add_argument(
+        '--dry-run',
+        action='store_true',
+        help='Perform a dry run without modifying the database'
+    )
     args = parser.parse_args()
 
     if args.start_date and args.end_date:
-        start_date = datetime.strptime(args.start_date, '%Y-%m-%d').date()
-        end_date = datetime.strptime(args.end_date, '%Y-%m-%d').date()
+        # Parse datetime strings
+        start_date = datetime.strptime(args.start_date, '%Y-%m-%d %H:%M:%S')
+        end_date = datetime.strptime(args.end_date, '%Y-%m-%d %H:%M:%S')
     else:
-        # Default: last 60 days through today
-        today = date.today()
-        start_date = today - timedelta(days=60)
-        end_date = today
-
-    logging.info(f"Date range: {start_date} to {end_date} ({(end_date - start_date).days + 1} days)")
+        # Default: Run as if it's 12:00 PM today, fetch last 90 days
+        now = datetime.now()
+        end_date = now.replace(hour=12, minute=0, second=0, microsecond=0)
+        start_date = end_date - timedelta(days=90)
+
+    logging.info(f"Script run time: {datetime.now()}")
+    logging.info(f"Date range: {start_date} to {end_date}")
+    logging.info(f"Duration: {(end_date - start_date).days} days")
+
+    if args.dry_run:
+        logging.info("DRY RUN MODE: No database changes will be made")
+        # TODO: Implement dry-run logic if needed
 
     integrator = NazeelComsysIntegrator(start_date, end_date)
     success = integrator.process_daily_data()
