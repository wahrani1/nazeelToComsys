--- conflicted
+++ resolved
@@ -1,29 +1,4 @@
 #!/usr/bin/env python3
-"""
-<<<<<<< HEAD
-Nazeel API to Comsys Database Integration Script - Guest Ledger System v2.0
-WITH REFUND VOUCHERS SUPPORT
-Version: 2.0 - Production Ready
-Date: 2025-10-25
-=======
-Nazeel API to Comsys Database Integration Script - Guest Ledger System v2.1
-WITH REFUND VOUCHERS SUPPORT
-Version: 2.1 - Production Ready (12PM Cutoff Removed)
-Date: 2025-11-02
->>>>>>> 42a7f8c0
-Auth: Mahmoud Wahrani  senior developer at QP
-Features:
-- Guest Ledger clearing account system
-- Refund vouchers support
-- Staff Account for uncollected amounts
-<<<<<<< HEAD
-- 12PM revenue date cutoff (invoices, receipts, refunds)
-=======
-- Transaction date assignment (no time cutoff)
->>>>>>> 42a7f8c0
-- Multi-day receipt accumulation
-- Payment matching with tolerance rules
-"""
 
 import requests
 import pyodbc
@@ -42,13 +17,8 @@
 API_KEY = ""
 SECRET_KEY = ""
 BASE_URL = "https://eai.nazeel.net/api/odoo-TransactionsTransfer"
-<<<<<<< HEAD
-CONNECTION_STRING = "DRIVER={SQL Server};SERVER=COMSYS-API;DATABASE=AswarAlandalus;Trusted_Connection=yes;"
-LOG_FILE = r"C:\Scripts\P03139\nazeel_log.txt"
-=======
-CONNECTION_STRING = "DRIVER={SQL Server};SERVER=COMSYS-API;DATABASE=LoluatAlmasi;Trusted_Connection=yes;"
-LOG_FILE = r"C:\Scripts\P03081\nazeel_log.txt"
->>>>>>> 42a7f8c0
+CONNECTION_STRING = "DRIVER={SQL Server};SERVER=COMSYS-API;DATABASE=AlndalusLuxery1;Trusted_Connection=yes;"
+LOG_FILE = r"C:\Scripts\P03122\nazeel_log.txt"
 
 # Table names
 HED_TABLE = "FhglTxHed"
@@ -61,34 +31,9 @@
 PENALTIES_ACCOUNT = "021100040"
 GUEST_LEDGER_ACCOUNT = "011200010"
 CASH_OVER_SHORT_ACCOUNT = "505000098"
-STAFF_ACCOUNT = "011500070"
-
-# Payment matching thresholds
-EXACT_MATCH_TOLERANCE = 0.01  # SAR
-UNDERPAYMENT_TOLERANCE = 10.00  # SAR
-
-# Payment method mapping
-PAYMENT_METHOD_ACCOUNTS = {
-    1: ("011500020", "Cash ( FO)"),
-    2: ("011200065", "MADA"),
-    3: ("-", "Payment Method 3"),
-    4: ("011500001", "Bank Transfer"),
-    5: ("-", "Aljazera Bank"),
-    6: ("-", "American Express"),
-    7: ("011200050", "Visa Card"),
-    8: ("011200060", "Master Card"),
-    9: ("-", " Payment Method 9"),
-<<<<<<< HEAD
-    10: ("011200065", "GCCNET")
-=======
-    10: ("-", "Other Electronic Payment")
->>>>>>> 42a7f8c0
-}
-
-# ============================================================================
-# SQL Table Creation Scripts
-# ============================================================================
-
+MAX_CASH_OVER_SHORT = 10.00  # Maximum difference allowed in SAR
+
+# SQL to create processed invoices tracking table
 CREATE_PROCESSED_INVOICES_TABLE = """
 IF NOT EXISTS (SELECT * FROM sysobjects WHERE name='Processed_Invoices' AND xtype='U')
 BEGIN
@@ -251,13 +196,6 @@
     ]
 )
 
-# ============================================================================
-# Main Integration Class
-# ============================================================================
-
-# ============================================================================
-# Main Integration Class
-# ============================================================================
 
 class NazeelComsysIntegrator:
     def __init__(self, start_date=None, end_date=None):
@@ -271,12 +209,9 @@
             now = datetime.now()
             self.current_run_time = now.replace(hour=12, minute=0, second=0, microsecond=0)
             self.end_date = self.current_run_time
-<<<<<<< HEAD
-            self.start_date = self.current_run_time - timedelta(days=120)
-=======
-            self.start_date = self.current_run_time - timedelta(days=90)
->>>>>>> 42a7f8c0
-            self.api_fetch_start = self.start_date
+            self.start_date = self.current_run_time - timedelta(days=60)
+            # Fetch from one day earlier to capture all invoices for the 60-day revenue period
+            self.api_fetch_start = self.start_date - timedelta(days=1)
             self.api_fetch_end = self.end_date
 
         self.current_date = date.today()
@@ -294,65 +229,22 @@
         try:
             with pyodbc.connect(CONNECTION_STRING) as conn:
                 cursor = conn.cursor()
-<<<<<<< HEAD
-                
-=======
-
->>>>>>> 42a7f8c0
-                for statement in CREATE_PROCESSED_INVOICES_TABLE.split('\nGO\n'):
-                    if statement.strip():
-                        try:
-                            cursor.execute(statement)
-                            conn.commit()
-                        except Exception as e:
-                            logging.debug(f"Statement execution note: {str(e)}")
-<<<<<<< HEAD
-                
-=======
-
->>>>>>> 42a7f8c0
-                for statement in CREATE_PROCESSED_RECEIPTS_TABLE.split('\nGO\n'):
-                    if statement.strip():
-                        try:
-                            cursor.execute(statement)
-                            conn.commit()
-                        except Exception as e:
-                            logging.debug(f"Statement execution note: {str(e)}")
-<<<<<<< HEAD
-                
-=======
-
->>>>>>> 42a7f8c0
-                for statement in CREATE_PROCESSED_REFUNDS_TABLE.split('\nGO\n'):
-                    if statement.strip():
-                        try:
-                            cursor.execute(statement)
-                            conn.commit()
-                        except Exception as e:
-                            logging.debug(f"Statement execution note: {str(e)}")
-<<<<<<< HEAD
-                
-=======
-
->>>>>>> 42a7f8c0
-                for statement in CREATE_STAFF_ACCOUNT_TABLE.split('\nGO\n'):
-                    if statement.strip():
-                        try:
-                            cursor.execute(statement)
-                            conn.commit()
-                        except Exception as e:
-                            logging.debug(f"Statement execution note: {str(e)}")
-<<<<<<< HEAD
-                
-                logging.info("✓ Tracking tables verified/created successfully")
-                
-=======
-
-                logging.info("✓ Tracking tables verified/created successfully")
-
->>>>>>> 42a7f8c0
+                cursor.execute(CREATE_PROCESSED_INVOICES_TABLE)
+
+                # Check if RawInvoiceDate column exists, add if not
+                cursor.execute("""
+                    IF NOT EXISTS (
+                        SELECT * FROM INFORMATION_SCHEMA.COLUMNS 
+                        WHERE TABLE_NAME = 'Processed_Invoices' 
+                        AND COLUMN_NAME = 'RawInvoiceDate'
+                    )
+                    ALTER TABLE Processed_Invoices ADD RawInvoiceDate DATETIME NULL
+                """)
+
+                conn.commit()
+                logging.info("Processed_Invoices table verified/created with RawInvoiceDate column")
         except Exception as e:
-            logging.error(f"Failed to ensure tracking tables: {str(e)}")
+            logging.error(f"Failed to create/verify Processed_Invoices table: {str(e)}")
             raise
 
     def _validate_journal(self, conn, docu: str) -> bool:
@@ -412,11 +304,8 @@
             "Content-Type": "application/json",
             "authKey": self.auth_key
         }
-<<<<<<< HEAD
-        
-=======
-
->>>>>>> 42a7f8c0
+
+        # Format dates for API request - use api_fetch_start to capture all needed invoices
         if isinstance(self.api_fetch_start, datetime):
             start_str = self.api_fetch_start.strftime('%Y-%m-%d %H:%M')
             end_str = self.api_fetch_end.strftime('%Y-%m-%d %H:%M')
@@ -435,11 +324,6 @@
             response = requests.post(url, json=payload, headers=headers, timeout=60)
             response.raise_for_status()
             data = response.json()
-<<<<<<< HEAD
-            
-=======
-
->>>>>>> 42a7f8c0
             if isinstance(data, dict) and data.get('status') == 200:
                 return data.get('data', [])
             elif isinstance(data, list):
@@ -460,66 +344,27 @@
         data = self._make_api_request("Getinvoices")
         if data is None:
             return []
-<<<<<<< HEAD
-        
-        processed_invoices = self.get_processed_invoices()
+        if not isinstance(data, list):
+            logging.error(f"Expected list from API, got {type(data)}")
+            return []
+
         valid_invoices = []
-        
         for inv in data:
             if not isinstance(inv, dict) or inv.get('isReversed', False):
                 continue
-            
-            invoice_number = inv.get('invoiceNumber')
-            if invoice_number in processed_invoices:
-                continue
-            
-=======
-
-        processed_invoices = self.get_processed_invoices()
-        valid_invoices = []
-
-        for inv in data:
-            if not isinstance(inv, dict) or inv.get('isReversed', False):
-                continue
-
-            invoice_number = inv.get('invoiceNumber')
-            if invoice_number in processed_invoices:
-                continue
-
->>>>>>> 42a7f8c0
+
             creation_date_str = inv.get('creationDate', '')
             if creation_date_str:
                 try:
                     creation_datetime = datetime.fromisoformat(creation_date_str.replace('Z', ''))
                     if hasattr(self, 'current_run_time') and creation_datetime > self.current_run_time:
                         continue
-<<<<<<< HEAD
-                    
-                    revenue_date = self.assign_revenue_date(creation_datetime)
-                    inv['_raw_creation_datetime'] = creation_datetime
-                    inv['_revenue_date'] = revenue_date
-                    
-=======
-
-                    revenue_date = self.assign_revenue_date(creation_datetime)
-                    inv['_raw_creation_datetime'] = creation_datetime
-                    inv['_revenue_date'] = revenue_date
-
->>>>>>> 42a7f8c0
                 except ValueError:
-                    inv['_revenue_date'] = self.current_date
-            else:
-                inv['_revenue_date'] = self.current_date
-<<<<<<< HEAD
-            
+                    pass
+
             valid_invoices.append(inv)
-        
-=======
-
-            valid_invoices.append(inv)
-
->>>>>>> 42a7f8c0
-        logging.info(f"✓ Fetched {len(valid_invoices)} new invoices")
+
+        logging.info(f"Fetched {len(valid_invoices)} valid invoices")
         return valid_invoices
 
     def fetch_receipts(self) -> List[Dict]:
@@ -527,489 +372,180 @@
         data = self._make_api_request("GetReciptVouchers")
         if data is None:
             return []
-<<<<<<< HEAD
-        
-        processed_receipts = self.get_processed_receipts()
-        valid_receipts = []
-        
-        for rec in data:
-            if not isinstance(rec, dict) or rec.get('isCanceled', False):
-                continue
-            
-            voucher_number = rec.get('voucherNumber')
-            if voucher_number in processed_receipts:
-                continue
-            
-            issue_date_str = rec.get('issueDateTime', '')
-            if issue_date_str:
+        if not isinstance(data, list):
+            logging.error(f"Expected list from API, got {type(data)}")
+            return []
+        valid_receipts = [rec for rec in data if isinstance(rec, dict) and not rec.get('isCanceled', False)]
+        logging.info(f"Fetched {len(valid_receipts)} valid receipts")
+        return valid_receipts
+
+    def assign_revenue_date(self, creation_datetime: datetime) -> date:
+        """
+        Assign revenue date based on 12:00 PM cutoff:
+        - Before 12:00 PM on day D → Revenue date D-1
+        - At/After 12:00 PM on day D → Revenue date D
+        """
+        noon = time(12, 0, 0)
+        creation_date = creation_datetime.date()
+        creation_time = creation_datetime.time()
+
+        if creation_time < noon:
+            # Before 12:00 PM → assign to previous day
+            revenue_date = creation_date - timedelta(days=1)
+        else:
+            # At/After 12:00 PM → assign to same day
+            revenue_date = creation_date
+
+        return revenue_date
+
+    def group_invoices_by_revenue_date(self, invoices: List[Dict]) -> Dict[date, List[Dict]]:
+        """
+        Group invoices by assigned revenue date based on creationDate.
+        Eliminates before_12/after_12 period grouping.
+        """
+        grouped_invoices = defaultdict(list)
+
+        for invoice in invoices:
+            creation_date_str = invoice.get('creationDate', '')
+
+            if creation_date_str:
                 try:
-                    issue_datetime = datetime.fromisoformat(issue_date_str.replace('Z', ''))
-                    revenue_date = self.assign_revenue_date(issue_datetime)
-                    rec['_raw_issue_datetime'] = issue_datetime
-                    rec['_revenue_date'] = revenue_date
-                except ValueError:
-                    rec['_revenue_date'] = self.current_date
+                    # Parse the full timestamp
+                    creation_datetime = datetime.fromisoformat(creation_date_str.replace('Z', ''))
+
+                    # Assign revenue date
+                    revenue_date = self.assign_revenue_date(creation_datetime)
+
+                    # Store both raw and revenue dates in invoice for tracking
+                    invoice['_raw_creation_datetime'] = creation_datetime
+                    invoice['_revenue_date'] = revenue_date
+
+                    grouped_invoices[revenue_date].append(invoice)
+
+                    logging.debug(
+                        f"Invoice {invoice.get('invoiceNumber')}: "
+                        f"Created {creation_datetime}, Assigned to revenue date {revenue_date}"
+                    )
+
+                except ValueError as e:
+                    logging.warning(
+                        f"Could not parse creation date '{creation_date_str}' for invoice "
+                        f"{invoice.get('invoiceNumber')}: {e}. Assigning to current date."
+                    )
+                    revenue_date = self.current_date
+                    invoice['_revenue_date'] = revenue_date
+                    grouped_invoices[revenue_date].append(invoice)
             else:
-                rec['_revenue_date'] = self.current_date
-            
-            valid_receipts.append(rec)
-        
-        logging.info(f"✓ Fetched {len(valid_receipts)} new receipts")
-        return valid_receipts
-
-=======
-
-        processed_receipts = self.get_processed_receipts()
-        valid_receipts = []
-
-        for rec in data:
-            if not isinstance(rec, dict) or rec.get('isCanceled', False):
-                continue
-
-            voucher_number = rec.get('voucherNumber')
-            if voucher_number in processed_receipts:
-                continue
-
-            issue_date_str = rec.get('issueDateTime', '')
-            if issue_date_str:
-                try:
-                    issue_datetime = datetime.fromisoformat(issue_date_str.replace('Z', ''))
-                    revenue_date = self.assign_revenue_date(issue_datetime)
-                    rec['_raw_issue_datetime'] = issue_datetime
-                    rec['_revenue_date'] = revenue_date
-                except ValueError:
-                    rec['_revenue_date'] = self.current_date
+                logging.warning(
+                    f"Invoice {invoice.get('invoiceNumber')} has no creation date, "
+                    f"assigning to revenue date {self.current_date}"
+                )
+                revenue_date = self.current_date
+                invoice['_revenue_date'] = revenue_date
+                grouped_invoices[revenue_date].append(invoice)
+
+        # Sort by revenue date for consistent processing
+        sorted_groups = dict(sorted(grouped_invoices.items()))
+
+        logging.info(f"Grouped {len(invoices)} invoices into {len(sorted_groups)} revenue date groups:")
+        for revenue_date, date_invoices in sorted_groups.items():
+            # Calculate the range of raw creation timestamps
+            raw_dates = [inv.get('_raw_creation_datetime') for inv in date_invoices if '_raw_creation_datetime' in inv]
+            if raw_dates:
+                min_raw = min(raw_dates)
+                max_raw = max(raw_dates)
+                logging.info(
+                    f"  Revenue date {revenue_date}: {len(date_invoices)} invoices "
+                    f"(created from {min_raw} to {max_raw})"
+                )
             else:
-                rec['_revenue_date'] = self.current_date
-
-            valid_receipts.append(rec)
-
-        logging.info(f"✓ Fetched {len(valid_receipts)} new receipts")
-        return valid_receipts
-
->>>>>>> 42a7f8c0
-    def fetch_refunds(self) -> List[Dict]:
-        """Fetch refund vouchers from API and filter out processed ones"""
-        data = self._make_api_request("GetRefundVouchers")
-        if data is None:
-            return []
-<<<<<<< HEAD
-        
-        processed_refunds = self.get_processed_refunds()
-        valid_refunds = []
-        
-        for refund in data:
-            if not isinstance(refund, dict) or refund.get('isCanceled', False):
-                continue
-            
-            voucher_number = refund.get('voucherNumber')
-            if voucher_number in processed_refunds:
-                continue
-            
-=======
-
-        processed_refunds = self.get_processed_refunds()
-        valid_refunds = []
-
-        for refund in data:
-            if not isinstance(refund, dict) or refund.get('isCanceled', False):
-                continue
-
-            voucher_number = refund.get('voucherNumber')
-            if voucher_number in processed_refunds:
-                continue
-
->>>>>>> 42a7f8c0
-            issue_date_str = refund.get('issueDateTime', '')
-            if issue_date_str:
-                try:
-                    issue_datetime = datetime.fromisoformat(issue_date_str.replace('Z', ''))
-                    revenue_date = self.assign_revenue_date(issue_datetime)
-                    refund['_raw_issue_datetime'] = issue_datetime
-                    refund['_revenue_date'] = revenue_date
-                except ValueError:
-                    refund['_revenue_date'] = self.current_date
-            else:
-                refund['_revenue_date'] = self.current_date
-<<<<<<< HEAD
-            
-            valid_refunds.append(refund)
-        
-        logging.info(f"✓ Fetched {len(valid_refunds)} new refunds")
-        return valid_refunds
-
-    def group_by_revenue_date(self, items: List[Dict], item_type: str) -> Dict[date, List[Dict]]:
-        """Group items by revenue date"""
-        grouped = defaultdict(list)
-        for item in items:
-            revenue_date = item.get('_revenue_date', self.current_date)
-            grouped[revenue_date].append(item)
-        
-        sorted_groups = dict(sorted(grouped.items()))
-        logging.info(f"Grouped {len(items)} {item_type} into {len(sorted_groups)} date groups")
+                logging.info(f"  Revenue date {revenue_date}: {len(date_invoices)} invoices")
+
         return sorted_groups
 
-=======
-
-            valid_refunds.append(refund)
-
-        logging.info(f"✓ Fetched {len(valid_refunds)} new refunds")
-        return valid_refunds
-
-    def group_by_revenue_date(self, items: List[Dict], item_type: str) -> Dict[date, List[Dict]]:
-        """Group items by revenue date"""
-        grouped = defaultdict(list)
-        for item in items:
-            revenue_date = item.get('_revenue_date', self.current_date)
-            grouped[revenue_date].append(item)
-
-        sorted_groups = dict(sorted(grouped.items()))
-        logging.info(f"Grouped {len(items)} {item_type} into {len(sorted_groups)} date groups")
-        return sorted_groups
-
->>>>>>> 42a7f8c0
     def build_receipt_lookup(self, all_receipts: List[Dict]) -> Dict[str, List[Dict]]:
         """Build lookup dictionary of receipts by reservation number"""
         receipt_lookup = defaultdict(list)
         for receipt in all_receipts:
             reservation_num = receipt.get('reservationNumber')
             if reservation_num:
-                receipt_lookup[reservation_num].append(receipt)
-        return receipt_lookup
-
-    def build_refund_lookup(self, all_refunds: List[Dict]) -> Dict[str, List[Dict]]:
-        """Build lookup dictionary of refunds by reservation number"""
-        refund_lookup = defaultdict(list)
-        for refund in all_refunds:
-            reservation_num = refund.get('reservationNumber')
-            if reservation_num:
-                refund_lookup[reservation_num].append(refund)
-        return refund_lookup
-
-<<<<<<< HEAD
-    def match_invoice_to_receipts(self, invoice: Dict, receipt_lookup: Dict[str, List[Dict]], 
-=======
-    def match_invoice_to_receipts(self, invoice: Dict, receipt_lookup: Dict[str, List[Dict]],
->>>>>>> 42a7f8c0
-                                  refund_lookup: Dict[str, List[Dict]]) -> Tuple[str, float, float, float, float, str]:
-        """Match invoice to receipts and refunds, determine processing status"""
-        reservation_num = invoice.get('reservationNumber')
-        invoice_amount = float(invoice.get('totalAmount', 0))
-<<<<<<< HEAD
-        
-        receipts = receipt_lookup.get(reservation_num, [])
-        receipt_total = sum(float(r.get('amount', 0)) for r in receipts)
-        
-        refunds = refund_lookup.get(reservation_num, [])
-        refund_total = sum(abs(float(r.get('amount', 0))) for r in refunds)
-        
-        net_received = receipt_total - refund_total
-        difference = net_received - invoice_amount
-        
-=======
-
-        receipts = receipt_lookup.get(reservation_num, [])
-        receipt_total = sum(float(r.get('amount', 0)) for r in receipts)
-
-        refunds = refund_lookup.get(reservation_num, [])
-        refund_total = sum(abs(float(r.get('amount', 0))) for r in refunds)
-
-        net_received = receipt_total - refund_total
-        difference = net_received - invoice_amount
-
->>>>>>> 42a7f8c0
-        if abs(difference) <= EXACT_MATCH_TOLERANCE:
-            return ('PROCESS_EXACT', invoice_amount, receipt_total, refund_total, net_received, 'Exact match')
-        elif difference > EXACT_MATCH_TOLERANCE:
-            if refunds:
-                return ('PROCESS_OVERPAID_PARTIAL_REFUND', invoice_amount, receipt_total, refund_total, net_received,
-<<<<<<< HEAD
-                       f'Overpaid by {difference:.2f} SAR (partial refund) → Cash O/S')
+                if reservation_num not in receipts_by_reservation:
+                    receipts_by_reservation[reservation_num] = []
+                receipts_by_reservation[reservation_num].append(receipt)
+
+        for invoice in new_invoices:
+            reservation_num = invoice.get('reservationNumber')
+            total_amount = float(invoice.get('totalAmount', 0))
+            if reservation_num in receipts_by_reservation:
+                receipt_total = sum(
+                    float(rec.get('amount', 0))
+                    for rec in receipts_by_reservation[reservation_num]
+                )
+                if abs(receipt_total - total_amount) < 0.01:
+                    invoice['matching_receipts'] = receipts_by_reservation[reservation_num]
+                    paid_invoices.append(invoice)
+                    revenue_date = invoice.get('_revenue_date', 'N/A')
+                    raw_datetime = invoice.get('_raw_creation_datetime', 'N/A')
+                    logging.debug(
+                        f"Invoice {invoice.get('invoiceNumber')} is fully paid: "
+                        f"{receipt_total:.2f}/{total_amount:.2f}, "
+                        f"Created {raw_datetime}, Revenue date {revenue_date}"
+                    )
+                else:
+                    logging.debug(
+                        f"Invoice {invoice.get('invoiceNumber')} is partially paid: "
+                        f"{receipt_total:.2f}/{total_amount:.2f}"
+                    )
+
+        logging.info(
+            f"Identified {len(paid_invoices)} new fully paid invoices from "
+            f"{len(new_invoices)} total new invoices"
+        )
+        return paid_invoices
+
+    def aggregate_data(self, paid_invoices: List[Dict]) -> Dict:
+        """Aggregate data for database insertion using exact API values"""
+        aggregation = {
+            'individual_rate': 0,
+            'vat': 0,
+            'municipality_tax': 0,
+            'payment_methods': {}
+        }
+
+        for invoice in paid_invoices:
+            invoice_vat = 0
+            invoice_subtotal = 0
+
+            # Use invoice item details if available
+            if invoice.get('invoicesItemsDetalis'):
+                for item in invoice.get('invoicesItemsDetalis', []):
+                    item_subtotal = float(item.get('subTotal', 0))
+                    item_vat = float(item.get('vatTaxCalculatedTotal', 0))
+
+                    invoice_subtotal += item_subtotal
+                    invoice_vat += item_vat
             else:
-                return ('PROCESS_OVERPAID_NO_REFUND', invoice_amount, receipt_total, refund_total, net_received,
-                       f'Overpaid by {difference:.2f} SAR (no refund) → Cash O/S')
-        elif abs(difference) <= UNDERPAYMENT_TOLERANCE:
-            return ('PROCESS_UNDERPAID_SMALL', invoice_amount, receipt_total, refund_total, net_received,
-                   f'Short by {abs(difference):.2f} SAR → Cash O/S')
-        else:
-            if net_received == 0:
-                return ('PROCESS_NO_NET_PAYMENT', invoice_amount, receipt_total, refund_total, net_received,
-                       f'No net payment → Staff Account')
-            else:
-                return ('PROCESS_UNDERPAID_LARGE', invoice_amount, receipt_total, refund_total, net_received,
-                       f'Short by {abs(difference):.2f} SAR → Staff Account')
-=======
-                        f'Overpaid by {difference:.2f} SAR (partial refund) → Cash O/S')
-            else:
-                return ('PROCESS_OVERPAID_NO_REFUND', invoice_amount, receipt_total, refund_total, net_received,
-                        f'Overpaid by {difference:.2f} SAR (no refund) → Cash O/S')
-        elif abs(difference) <= UNDERPAYMENT_TOLERANCE:
-            return ('PROCESS_UNDERPAID_SMALL', invoice_amount, receipt_total, refund_total, net_received,
-                    f'Short by {abs(difference):.2f} SAR → Cash O/S')
-        else:
-            if net_received == 0:
-                return ('PROCESS_NO_NET_PAYMENT', invoice_amount, receipt_total, refund_total, net_received,
-                        f'No net payment → Staff Account')
-            else:
-                return ('PROCESS_UNDERPAID_LARGE', invoice_amount, receipt_total, refund_total, net_received,
-                        f'Short by {abs(difference):.2f} SAR → Staff Account')
->>>>>>> 42a7f8c0
-
-    def extract_invoice_components(self, invoice: Dict) -> Dict[str, float]:
-        """Extract revenue components from invoice"""
-        components = {
-            'individual_rate': 0.0,
-            'vat': 0.0,
-            'municipality_tax': 0.0,
-            'penalties': 0.0
-        }
-<<<<<<< HEAD
-        
-        components['vat'] = float(invoice.get('vatAmount', 0))
-        
-=======
-
-        components['vat'] = float(invoice.get('vatAmount', 0))
-
->>>>>>> 42a7f8c0
-        for item in invoice.get('invoicesItemsDetalis', []):
-            item_subtotal = float(item.get('subTotal', 0))
-            item_type = item.get('itemType')
-            item_type_str = item.get('type', '')
-<<<<<<< HEAD
-            
-=======
-
->>>>>>> 42a7f8c0
-            if item_type == 4 or item_type_str.startswith('Fee--'):
-                components['municipality_tax'] += item_subtotal
-            elif item_type == 3:
-                components['penalties'] += item_subtotal
-            elif item_type == 1:
-                components['individual_rate'] += item_subtotal
-<<<<<<< HEAD
-        
-        return components
-
-    def process_revenue_date(self, conn, revenue_date: date, date_receipts: List[Dict], 
-                            date_invoices: List[Dict], date_refunds: List[Dict],
-                            receipt_lookup: Dict[str, List[Dict]], refund_lookup: Dict[str, List[Dict]]) -> bool:
-        """Process all transactions for a single revenue date including refunds"""
-        try:
-            logging.info(f"\n{'='*80}")
-            logging.info(f"Processing Revenue Date: {revenue_date}")
-            logging.info(f"Receipts: {len(date_receipts)} | Refunds: {len(date_refunds)} | Invoices: {len(date_invoices)}")
-            
-            processable_invoices = []
-            cash_over_short_entries = []
-            staff_account_entries = []
-            
-            for invoice in date_invoices:
-                status, invoice_amt, receipt_total, refund_total, net_received, reason = \
-                    self.match_invoice_to_receipts(invoice, receipt_lookup, refund_lookup)
-                
-=======
-
-        return components
-
-    def process_revenue_date(self, conn, revenue_date: date, date_receipts: List[Dict],
-                             date_invoices: List[Dict], date_refunds: List[Dict],
-                             receipt_lookup: Dict[str, List[Dict]], refund_lookup: Dict[str, List[Dict]]) -> bool:
-        """Process all transactions for a single revenue date including refunds"""
-        try:
-            logging.info(f"\n{'=' * 80}")
-            logging.info(f"Processing Revenue Date: {revenue_date}")
-            logging.info(
-                f"Receipts: {len(date_receipts)} | Refunds: {len(date_refunds)} | Invoices: {len(date_invoices)}")
-
-            processable_invoices = []
-            cash_over_short_entries = []
-            staff_account_entries = []
-
-            for invoice in date_invoices:
-                status, invoice_amt, receipt_total, refund_total, net_received, reason = \
-                    self.match_invoice_to_receipts(invoice, receipt_lookup, refund_lookup)
-
->>>>>>> 42a7f8c0
-                invoice['_match_status'] = status
-                invoice['_match_reason'] = reason
-                invoice['_receipt_amount'] = receipt_total
-                invoice['_refund_amount'] = refund_total
-                invoice['_net_received'] = net_received
-<<<<<<< HEAD
-                
-                processable_invoices.append(invoice)
-                
-                difference = net_received - invoice_amt
-                
-=======
-
-                processable_invoices.append(invoice)
-
-                difference = net_received - invoice_amt
-
->>>>>>> 42a7f8c0
-                if abs(difference) > EXACT_MATCH_TOLERANCE:
-                    if difference > 0:
-                        cash_over_short_entries.append({
-                            'invoice_number': invoice.get('invoiceNumber'),
-                            'reservation': invoice.get('reservationNumber'),
-                            'amount': difference,
-                            'type': 'overpayment'
-                        })
-                    elif abs(difference) <= UNDERPAYMENT_TOLERANCE:
-                        cash_over_short_entries.append({
-                            'invoice_number': invoice.get('invoiceNumber'),
-                            'reservation': invoice.get('reservationNumber'),
-                            'amount': difference,
-                            'type': 'underpayment_small'
-                        })
-                    else:
-                        staff_account_entries.append({
-                            'invoice': invoice,
-                            'invoice_number': invoice.get('invoiceNumber'),
-                            'reservation': invoice.get('reservationNumber'),
-                            'guest_name': invoice.get('customerName', ''),
-                            'invoice_amount': invoice_amt,
-                            'received_amount': receipt_total,
-                            'refunded_amount': refund_total,
-                            'net_received': net_received,
-                            'shortage': abs(difference),
-                            'type': 'NO_NET_PAYMENT' if net_received == 0 else 'UNDERPAID'
-                        })
-<<<<<<< HEAD
-            
-            logging.info(f"All {len(processable_invoices)} invoices will be processed")
-            
-=======
-
-            logging.info(f"All {len(processable_invoices)} invoices will be processed")
-
->>>>>>> 42a7f8c0
-            payment_methods = defaultdict(float)
-            for receipt in date_receipts:
+                # Fallback to invoice-level fields
+                total_amount = float(invoice.get('totalAmount', 0))
+                invoice_vat = float(invoice.get('vatAmount', 0))
+                invoice_subtotal = total_amount - invoice_vat
+
+            aggregation['individual_rate'] += invoice_subtotal
+            aggregation['vat'] += invoice_vat
+
+            # Process matching receipts for payment methods
+            for receipt in invoice.get('matching_receipts', []):
                 method_id = receipt.get('paymentMethodId')
                 amount = float(receipt.get('amount', 0))
-                payment_methods[method_id] += amount
-<<<<<<< HEAD
-            
-=======
-
->>>>>>> 42a7f8c0
-            refund_methods = defaultdict(float)
-            for refund in date_refunds:
-                method_id = refund.get('paymentMethodId')
-                amount = abs(float(refund.get('amount', 0)))
-                refund_methods[method_id] += amount
-<<<<<<< HEAD
-            
-            total_receipts = sum(payment_methods.values())
-            total_refunds = sum(refund_methods.values())
-            
-=======
-
-            total_receipts = sum(payment_methods.values())
-            total_refunds = sum(refund_methods.values())
-
->>>>>>> 42a7f8c0
-            revenue_components = {
-                'individual_rate': 0.0,
-                'vat': 0.0,
-                'municipality_tax': 0.0,
-                'penalties': 0.0
-            }
-<<<<<<< HEAD
-            
-=======
-
->>>>>>> 42a7f8c0
-            for invoice in processable_invoices:
-                components = self.extract_invoice_components(invoice)
-                for key in revenue_components:
-                    revenue_components[key] += components[key]
-<<<<<<< HEAD
-            
-=======
-
->>>>>>> 42a7f8c0
-            total_revenue = sum(revenue_components.values())
-            cash_over_short_total = sum(entry['amount'] for entry in cash_over_short_entries)
-            staff_account_total = sum(entry['shortage'] for entry in staff_account_entries)
-            guest_ledger_amount = total_receipts - total_revenue - cash_over_short_total - staff_account_total - total_refunds
-<<<<<<< HEAD
-            
-            logging.info(f"Receipts: {total_receipts:.2f} | Refunds: {total_refunds:.2f} | Revenue: {total_revenue:.2f}")
-            logging.info(f"Cash O/S: {cash_over_short_total:.2f} | Staff: {staff_account_total:.2f} | Guest Ledger: {guest_ledger_amount:.2f}")
-            
-            conn.autocommit = False
-            try:
-                docu = self.generate_docu()
-                
-                if not self._validate_journal(conn, docu):
-                    raise ValueError(f"Invalid Docu {docu}")
-                
-                year, month, serial = self.insert_fhgl_tx_hed(conn, docu, revenue_date)
-                self.insert_fhgl_tx_ded(conn, docu, year, month, serial, revenue_date,
-                                       payment_methods, refund_methods, revenue_components, 
-                                       cash_over_short_total, staff_account_total, guest_ledger_amount)
-                
-=======
-
-            logging.info(
-                f"Receipts: {total_receipts:.2f} | Refunds: {total_refunds:.2f} | Revenue: {total_revenue:.2f}")
-            logging.info(
-                f"Cash O/S: {cash_over_short_total:.2f} | Staff: {staff_account_total:.2f} | Guest Ledger: {guest_ledger_amount:.2f}")
-
-            conn.autocommit = False
-            try:
-                docu = self.generate_docu()
-
-                if not self._validate_journal(conn, docu):
-                    raise ValueError(f"Invalid Docu {docu}")
-
-                year, month, serial = self.insert_fhgl_tx_hed(conn, docu, revenue_date)
-                self.insert_fhgl_tx_ded(conn, docu, year, month, serial, revenue_date,
-                                        payment_methods, refund_methods, revenue_components,
-                                        cash_over_short_total, staff_account_total, guest_ledger_amount)
-
->>>>>>> 42a7f8c0
-                self.insert_processed_receipts(conn, docu, year, month, serial, date_receipts)
-                self.insert_processed_refunds(conn, docu, year, month, serial, date_refunds)
-                self.insert_processed_invoices(conn, docu, year, month, serial, processable_invoices)
-                self.insert_staff_account_entries(conn, docu, year, month, serial, revenue_date, staff_account_entries)
-<<<<<<< HEAD
-                
-                conn.commit()
-                logging.info(f"✓ Successfully committed transaction")
-                return True
-                
-=======
-
-                conn.commit()
-                logging.info(f"✓ Successfully committed transaction")
-                return True
-
->>>>>>> 42a7f8c0
-            except Exception as e:
-                conn.rollback()
-                logging.error(f"✗ Transaction failed: {str(e)}")
-                return False
-<<<<<<< HEAD
-                
-=======
-
->>>>>>> 42a7f8c0
-        except Exception as e:
-            logging.error(f"✗ Processing failed: {str(e)}")
-            return False
+                if method_id not in aggregation['payment_methods']:
+                    aggregation['payment_methods'][method_id] = 0
+                aggregation['payment_methods'][method_id] += amount
+
+        return aggregation
 
     def generate_docu(self) -> str:
         """Generate document number"""
-<<<<<<< HEAD
-        return "115"
-=======
-        return "108"
->>>>>>> 42a7f8c0
+        return "113"
 
     def get_next_serial(self, conn, docu: str, year: str, month: str) -> int:
         """Get the next available serial number"""
@@ -1032,11 +568,8 @@
         month = f"{revenue_date.month:02d}"
         serial = self.get_next_serial(conn, docu, year, month)
         date_val = revenue_date.strftime('%Y-%m-%d')
-<<<<<<< HEAD
-        
-=======
-
->>>>>>> 42a7f8c0
+        row_guid = str(uuid.uuid4()).upper()
+
         sql = f"""
         INSERT INTO {HED_TABLE} (Docu, Year, Month, Serial, Date, Currency, Rate, Posted, ReEvaluate, RepeatedSerial, Flag)
         VALUES ('{docu}', '{year}', '{month}', {serial}, '{date_val}', '001', 1.0, 0, 0, NULL, NULL)
@@ -1045,151 +578,94 @@
         return year, month, serial
 
     def insert_fhgl_tx_ded(self, conn, docu: str, year: str, month: str, serial: int,
-<<<<<<< HEAD
-                          revenue_date: date, payment_methods: Dict[int, float],
-                          refund_methods: Dict[int, float], revenue_components: Dict[str, float],
-                          cash_over_short: float, staff_account: float, guest_ledger: float) -> None:
-        """Insert records into FhglTxDed table with refunds support"""
+                           revenue_date: date, aggregation: Dict) -> None:
+        """Insert records into FhglTxDed table with Cash Over & Short handling"""
         cursor = conn.cursor()
         line = 1
-        
-=======
-                           revenue_date: date, payment_methods: Dict[int, float],
-                           refund_methods: Dict[int, float], revenue_components: Dict[str, float],
-                           cash_over_short: float, staff_account: float, guest_ledger: float) -> None:
-        """Insert records into FhglTxDed table with refunds support"""
-        cursor = conn.cursor()
-        line = 1
-
->>>>>>> 42a7f8c0
-        payment_methods = {k: round(v, 2) for k, v in payment_methods.items()}
-        refund_methods = {k: round(v, 2) for k, v in refund_methods.items()}
-        revenue_components = {k: round(v, 2) for k, v in revenue_components.items()}
-        cash_over_short = round(cash_over_short, 2)
-        staff_account = round(staff_account, 2)
-        guest_ledger = round(guest_ledger, 2)
-<<<<<<< HEAD
-        
-=======
-
->>>>>>> 42a7f8c0
-        # Debit: Payment Methods
-        for method_id, amount in payment_methods.items():
-            if amount > 0 and method_id in PAYMENT_METHOD_ACCOUNTS:
-                account, description = PAYMENT_METHOD_ACCOUNTS[method_id]
-                self._insert_ded_line(
-                    cursor, docu, year, month, serial, line,
-                    account, amount, 0, amount, 0,
-                    f"FOC Dep.: {description} for {revenue_date}"
-                )
-                line += 1
-<<<<<<< HEAD
-        
-=======
-
->>>>>>> 42a7f8c0
-        # Debit: Staff Account
-        if staff_account > 0:
-            self._insert_ded_line(
+
+        # Round all amounts to 2 decimal places
+        individual_rate = round(aggregation['individual_rate'], 2)
+        vat = round(aggregation['vat'], 2)
+        payment_methods = {k: round(v, 2) for k, v in aggregation['payment_methods'].items()}
+
+        # Calculate totals for validation
+        total_credits = individual_rate + vat
+        total_debits = sum(payment_methods.values())
+
+        # Calculate the difference
+        difference = round(total_credits - total_debits, 2)
+
+        # Log the balance check
+        logging.info(
+            f"Balance check for revenue date {revenue_date}: "
+            f"Credits={total_credits:.2f}, Debits={total_debits:.2f}, Difference={difference:.2f}"
+        )
+
+        # Check if difference exceeds maximum allowed
+        if abs(difference) > MAX_CASH_OVER_SHORT:
+            logging.error(
+                f"CRITICAL: Debit/Credit imbalance exceeds {MAX_CASH_OVER_SHORT} SAR "
+                f"for revenue date {revenue_date}! Difference: {abs(difference):.2f}"
+            )
+            logging.error("This indicates partially paid invoices are being processed as fully paid!")
+            raise ValueError(
+                f"Accounting imbalance for revenue date {revenue_date}: "
+                f"Credits={total_credits:.2f}, Debits={total_debits:.2f}, Difference={abs(difference):.2f}"
+            )
+
+        # Individual Rate (Credit)
+        if individual_rate > 0:
+            self._insert_fhgl_tx_ded_line(
                 cursor, docu, year, month, serial, line,
-                STAFF_ACCOUNT, staff_account, 0, staff_account, 0,
-                f"FOC Dep.: Staff C/L for {revenue_date}"
-            )
-            line += 1
-<<<<<<< HEAD
-        
-=======
-
->>>>>>> 42a7f8c0
-        # Debit: Guest Ledger (release prepayments)
-        if guest_ledger < 0:
-            self._insert_ded_line(
-                cursor, docu, year, month, serial, line,
-                GUEST_LEDGER_ACCOUNT, abs(guest_ledger), 0, abs(guest_ledger), 0,
-                f"FOC Dep.: Guest Ledger for {revenue_date}"
-            )
-            line += 1
-<<<<<<< HEAD
-        
-=======
-
->>>>>>> 42a7f8c0
-        # Credit: Revenue Components
-        if revenue_components['individual_rate'] > 0:
-            self._insert_ded_line(
-                cursor, docu, year, month, serial, line,
-<<<<<<< HEAD
-                REVENUE_ACCOUNT, 0, revenue_components['individual_rate'], 
-=======
-                REVENUE_ACCOUNT, 0, revenue_components['individual_rate'],
->>>>>>> 42a7f8c0
-                0, revenue_components['individual_rate'],
+                "101000020", 0, individual_rate, 0, individual_rate,
                 f"FOC Dep.: Individual Rate for {revenue_date}"
             )
             line += 1
-<<<<<<< HEAD
-        
-=======
-
->>>>>>> 42a7f8c0
-        if revenue_components['vat'] > 0:
-            self._insert_ded_line(
+
+        # VAT (Credit)
+        if vat > 0:
+            self._insert_fhgl_tx_ded_line(
                 cursor, docu, year, month, serial, line,
                 VAT_ACCOUNT, 0, revenue_components['vat'],
                 0, revenue_components['vat'],
                 f"FOC Dep.: VAT for {revenue_date}"
             )
             line += 1
-<<<<<<< HEAD
-        
-=======
-
->>>>>>> 42a7f8c0
-        if revenue_components['municipality_tax'] > 0:
-            self._insert_ded_line(
-                cursor, docu, year, month, serial, line,
-                MUNICIPALITY_TAX_ACCOUNT, 0, revenue_components['municipality_tax'],
-                0, revenue_components['municipality_tax'],
-                f"FOC Dep.: Municipality Tax for {revenue_date}"
-            )
-            line += 1
-<<<<<<< HEAD
-        
-=======
-
->>>>>>> 42a7f8c0
-        if revenue_components['penalties'] > 0:
-            self._insert_ded_line(
-                cursor, docu, year, month, serial, line,
-                PENALTIES_ACCOUNT, 0, revenue_components['penalties'],
-                0, revenue_components['penalties'],
-                f"FOC Dep.: Penalties for {revenue_date}"
-            )
-            line += 1
-<<<<<<< HEAD
-        
-=======
-
->>>>>>> 42a7f8c0
-        # Credit: Refund Methods
-        for method_id, amount in refund_methods.items():
-            if amount > 0 and method_id in PAYMENT_METHOD_ACCOUNTS:
+
+        # Municipality Tax (Credit - placeholder)
+        self._insert_fhgl_tx_ded_line(
+            cursor, docu, year, month, serial, line,
+            "021500090", 0, 0, 0, 0,
+            f"FOC Dep.: Municipality Tax for {revenue_date}"
+        )
+        line += 1
+
+        # Payment Methods (Debits)
+        for method_id, amount in payment_methods.items():
+            if method_id in PAYMENT_METHOD_ACCOUNTS:
                 account, description = PAYMENT_METHOD_ACCOUNTS[method_id]
-                self._insert_ded_line(
+                self._insert_fhgl_tx_ded_line(
+                    cursor, docu, year, month, serial, line,
+                    account, amount, 0, amount, 0,
+                    f"FOC Dep.: {description} for {revenue_date}"
+                )
+                line += 1
+            else:
+                logging.warning(
+                    f"Creating entry for unknown payment method ID: {method_id}, amount: {amount:.2f}"
+                )
+                self._insert_fhgl_tx_ded_line(
                     cursor, docu, year, month, serial, line,
                     account, 0, amount, 0, amount,
                     f"FOC Dep.: Refund {description} for {revenue_date}"
                 )
                 line += 1
-<<<<<<< HEAD
-        
-=======
-
->>>>>>> 42a7f8c0
-        # Cash Over/Short
-        if abs(cash_over_short) > 0:
-            if cash_over_short > 0:
-                self._insert_ded_line(
+
+        # Handle Cash Over & Short if there's a difference
+        if abs(difference) > 0:
+            if difference > 0:
+                # Credits > Debits: We need to debit Cash Over & Short
+                self._insert_fhgl_tx_ded_line(
                     cursor, docu, year, month, serial, line,
                     CASH_OVER_SHORT_ACCOUNT, 0, abs(cash_over_short),
                     0, abs(cash_over_short),
@@ -1203,36 +679,15 @@
                     f"FOC Dep.: Cash O/S for {revenue_date}"
                 )
             line += 1
-        
-        # Credit: Guest Ledger (prepayments)
-        if guest_ledger > 0:
-            self._insert_ded_line(
-                cursor, docu, year, month, serial, line,
-                GUEST_LEDGER_ACCOUNT, 0, abs(guest_ledger),
-                0, abs(guest_ledger),
-                f"FOC Dep.: Guest Ledger for {revenue_date}"
-            )
-            line += 1
-
-<<<<<<< HEAD
-    def _insert_ded_line(self, cursor, docu: str, year: str, month: str, serial: int,
-                        line: int, account: str, valu_le_dr: float, valu_le_cr: float,
-                        valu_fc_dr: float, valu_fc_cr: float, desc: str) -> None:
-=======
-        # Credit: Guest Ledger (prepayments)
-        if guest_ledger > 0:
-            self._insert_ded_line(
-                cursor, docu, year, month, serial, line,
-                GUEST_LEDGER_ACCOUNT, 0, abs(guest_ledger),
-                0, abs(guest_ledger),
-                f"FOC Dep.: Guest Ledger for {revenue_date}"
-            )
-            line += 1
-
-    def _insert_ded_line(self, cursor, docu: str, year: str, month: str, serial: int,
-                         line: int, account: str, valu_le_dr: float, valu_le_cr: float,
-                         valu_fc_dr: float, valu_fc_cr: float, desc: str) -> None:
->>>>>>> 42a7f8c0
+
+        logging.info(
+            f"Inserted {line - 1} {DED_TABLE} records with balanced debits/credits "
+            f"for revenue date {revenue_date}"
+        )
+
+    def _insert_fhgl_tx_ded_line(self, cursor, docu: str, year: str, month: str, serial: int,
+                                 line: int, account: str, valu_le_dr: float, valu_le_cr: float,
+                                 valu_fc_dr: float, valu_fc_cr: float, desc: str) -> None:
         """Insert a single line into FhglTxDed table"""
         desc_truncated = desc[:40] if len(desc) > 40 else desc.replace("'", "''")
         sql = f"""
@@ -1242,37 +697,23 @@
         """
         cursor.execute(sql)
 
-<<<<<<< HEAD
-    def insert_processed_receipts(self, conn, docu: str, year: str, month: str, 
-=======
-    def insert_processed_receipts(self, conn, docu: str, year: str, month: str,
->>>>>>> 42a7f8c0
-                                  serial: int, receipts: List[Dict]) -> None:
-        """Insert processed receipts into tracking table"""
-        if not receipts:
-            return
-<<<<<<< HEAD
-        
+    def insert_processed_invoices(self, conn, docu: str, paid_invoices: List[Dict]) -> None:
+        """Insert processed invoices into tracking table with revenue date and raw creation date"""
         cursor = conn.cursor()
-        
-=======
-
-        cursor = conn.cursor()
-
->>>>>>> 42a7f8c0
-        for receipt in receipts:
-            voucher_num = receipt.get('voucherNumber', '').replace("'", "''")
-            reservation_num = receipt.get('reservationNumber', '').replace("'", "''")
-            amount = float(receipt.get('amount', 0))
-            payment_method_id = receipt.get('paymentMethodId', 0)
-            issue_datetime = receipt.get('_raw_issue_datetime')
-            revenue_date = receipt.get('_revenue_date')
-<<<<<<< HEAD
-            
-            issue_dt_str = issue_datetime.strftime('%Y-%m-%d %H:%M:%S') if issue_datetime else datetime.now().strftime('%Y-%m-%d %H:%M:%S')
-            revenue_date_str = revenue_date.strftime('%Y-%m-%d') if revenue_date else date.today().strftime('%Y-%m-%d')
-            
-            try:
+        for invoice in paid_invoices:
+            invoice_number = invoice.get('invoiceNumber', '').replace("'", "''")
+            reservation_number = invoice.get('reservationNumber', '').replace("'", "''")
+            total_amount = float(invoice.get('totalAmount', 0))
+
+            # Use revenue date for InvoiceDate field
+            revenue_date = invoice.get('_revenue_date', self.current_date)
+            revenue_date_str = revenue_date.strftime('%Y-%m-%d')
+
+            # Store raw creation datetime for auditing
+            raw_creation_datetime = invoice.get('_raw_creation_datetime')
+            raw_datetime_str = raw_creation_datetime.strftime('%Y-%m-%d %H:%M:%S') if raw_creation_datetime else 'NULL'
+
+            if raw_creation_datetime:
                 sql = f"""
                 INSERT INTO Processed_Receipts 
                 (VoucherNumber, ReservationNumber, Amount, PaymentMethodId, IssueDateTime, RevenueDate, Docu, ComsysYear, ComsysMonth, ComsysSerial)
@@ -1285,378 +726,146 @@
             except Exception as e:
                 logging.warning(f"Error inserting receipt {voucher_num}: {str(e)}")
 
-    def insert_processed_refunds(self, conn, docu: str, year: str, month: str, 
-                                  serial: int, refunds: List[Dict]) -> None:
-        """Insert processed refunds into tracking table"""
-        if not refunds:
-            return
-        
-        cursor = conn.cursor()
-        
-        for refund in refunds:
-            voucher_num = refund.get('voucherNumber', '').replace("'", "''")
-            reservation_num = refund.get('reservationNumber', '').replace("'", "''")
-            amount = float(refund.get('amount', 0))
-            payment_method_id = refund.get('paymentMethodId', 0)
-            issue_datetime = refund.get('_raw_issue_datetime')
-            revenue_date = refund.get('_revenue_date')
-            
-            issue_dt_str = issue_datetime.strftime('%Y-%m-%d %H:%M:%S') if issue_datetime else datetime.now().strftime('%Y-%m-%d %H:%M:%S')
-            revenue_date_str = revenue_date.strftime('%Y-%m-%d') if revenue_date else date.today().strftime('%Y-%m-%d')
-            
+    def process_single_revenue_date(self, conn, revenue_date: date,
+                                    date_invoices: List[Dict], all_receipts: List[Dict]) -> bool:
+        """Process invoices for a single revenue date"""
+        try:
+            # Calculate raw creation period
+            raw_dates = [inv.get('_raw_creation_datetime') for inv in date_invoices if '_raw_creation_datetime' in inv]
+            if raw_dates:
+                min_raw = min(raw_dates)
+                max_raw = max(raw_dates)
+                logging.info(
+                    f"Processing {len(date_invoices)} invoices for revenue date {revenue_date} "
+                    f"(created from {min_raw} to {max_raw})"
+                )
+            else:
+                logging.info(f"Processing {len(date_invoices)} invoices for revenue date {revenue_date}")
+
+            # Identify paid invoices
+            paid_invoices = self.identify_paid_invoices(date_invoices, all_receipts)
+
+            if not paid_invoices:
+                logging.info(f"No fully paid invoices found for revenue date {revenue_date}")
+                return True
+
+            # Aggregate data
+            aggregation = self.aggregate_data(paid_invoices)
+
+            logging.info(
+                f"Revenue date {revenue_date} aggregation: "
+                f"Individual Rate: {aggregation['individual_rate']:.2f}, "
+                f"VAT: {aggregation['vat']:.2f}, Payment Methods: {len(aggregation['payment_methods'])}"
+            )
+
+            # Log payment method breakdown
+            for method_id, amount in aggregation['payment_methods'].items():
+                method_name = PAYMENT_METHOD_ACCOUNTS.get(
+                    method_id,
+                    (f"Unknown-{method_id}", f"Unknown Method {method_id}")
+                )[1]
+                logging.info(f"  Payment Method {method_id} ({method_name}): {amount:.2f}")
+
+            conn.autocommit = False
             try:
-                sql = f"""
-                INSERT INTO Processed_Refunds 
-=======
-
-            issue_dt_str = issue_datetime.strftime('%Y-%m-%d %H:%M:%S') if issue_datetime else datetime.now().strftime(
-                '%Y-%m-%d %H:%M:%S')
-            revenue_date_str = revenue_date.strftime('%Y-%m-%d') if revenue_date else date.today().strftime('%Y-%m-%d')
-
-            try:
-                sql = f"""
-                INSERT INTO Processed_Receipts 
->>>>>>> 42a7f8c0
-                (VoucherNumber, ReservationNumber, Amount, PaymentMethodId, IssueDateTime, RevenueDate, Docu, ComsysYear, ComsysMonth, ComsysSerial)
-                VALUES ('{voucher_num}', '{reservation_num}', {amount}, {payment_method_id}, 
-                        '{issue_dt_str}', '{revenue_date_str}', '{docu}', '{year}', '{month}', {serial})
-                """
-<<<<<<< HEAD
-                cursor.execute(sql)
-            except pyodbc.IntegrityError:
-                pass
+                docu = self.generate_docu()
+                year, month, serial = self.insert_fhgl_tx_hed(conn, docu, revenue_date, aggregation)
+                self.insert_fhgl_tx_ded(conn, docu, year, month, serial, revenue_date, aggregation)
+                self.insert_processed_invoices(conn, docu, paid_invoices)
+                conn.commit()
+
+                logging.info(
+                    f"Successfully processed {len(paid_invoices)} invoices for revenue date {revenue_date}"
+                )
+                logging.info(
+                    f"  Total SubTotal: {aggregation['individual_rate']:.2f}, "
+                    f"Total VAT: {aggregation['vat']:.2f}"
+                )
+                return True
+
             except Exception as e:
-                logging.warning(f"Error inserting refund {voucher_num}: {str(e)}")
-
-    def insert_processed_invoices(self, conn, docu: str, year: str, month: str,
-                                  serial: int, invoices: List[Dict]) -> None:
-        """Insert processed invoices into tracking table"""
-        if not invoices:
-            return
-        
-        cursor = conn.cursor()
-        
-        for invoice in invoices:
-            invoice_num = invoice.get('invoiceNumber', '').replace("'", "''")
-            reservation_num = invoice.get('reservationNumber', '').replace("'", "''")
-            total_amount = float(invoice.get('totalAmount', 0))
-            creation_datetime = invoice.get('_raw_creation_datetime')
-            revenue_date = invoice.get('_revenue_date')
-            
-            creation_dt_str = creation_datetime.strftime('%Y-%m-%d %H:%M:%S') if creation_datetime else None
-            revenue_date_str = revenue_date.strftime('%Y-%m-%d') if revenue_date else date.today().strftime('%Y-%m-%d')
-            
-            try:
-                if creation_datetime:
-                    sql = f"""
-                    INSERT INTO Processed_Invoices 
-                    (InvoiceNumber, ReservationNumber, TotalAmount, RevenueDate, RawInvoiceDate, Docu, ComsysYear, ComsysMonth, ComsysSerial)
-                    VALUES ('{invoice_num}', '{reservation_num}', {total_amount}, '{revenue_date_str}', 
-                            '{creation_dt_str}', '{docu}', '{year}', '{month}', {serial})
-                    """
-                else:
-                    sql = f"""
-                    INSERT INTO Processed_Invoices 
-                    (InvoiceNumber, ReservationNumber, TotalAmount, RevenueDate, Docu, ComsysYear, ComsysMonth, ComsysSerial)
-                    VALUES ('{invoice_num}', '{reservation_num}', {total_amount}, '{revenue_date_str}', 
-                            '{docu}', '{year}', '{month}', {serial})
-                    """
-=======
->>>>>>> 42a7f8c0
-                cursor.execute(sql)
-            except pyodbc.IntegrityError:
-                pass
-            except Exception as e:
-<<<<<<< HEAD
-                logging.warning(f"Error inserting invoice {invoice_num}: {str(e)}")
-
-    def insert_staff_account_entries(self, conn, docu: str, year: str, month: str,
-                                     serial: int, revenue_date: date, staff_entries: List[Dict]) -> None:
-        """Insert Staff Account entries into tracking table"""
-        if not staff_entries:
-            return
-        
-        cursor = conn.cursor()
-        
-        for entry in staff_entries:
-            invoice_num = entry['invoice_number'].replace("'", "''")
-            reservation_num = entry['reservation'].replace("'", "''")
-            guest_name = entry['guest_name'].replace("'", "''") if entry['guest_name'] else ''
-            invoice_amount = entry['invoice_amount']
-            received_amount = entry.get('received_amount', 0)
-            refunded_amount = entry.get('refunded_amount', 0)
-            net_received = entry.get('net_received', received_amount - refunded_amount)
-            shortage = entry['shortage']
-            shortage_type = entry['type']
-            
-            revenue_date_str = revenue_date.strftime('%Y-%m-%d')
-            
-            if refunded_amount > 0:
-                notes = f"Received: {received_amount:.2f}, Refunded: {refunded_amount:.2f}, Net: {net_received:.2f}"
-                notes_escaped = notes.replace("'", "''")
+                conn.rollback()
+                logging.error(f"Database transaction failed for revenue date {revenue_date}: {str(e)}")
+                return False
+
+        except Exception as e:
+            logging.error(f"Processing failed for revenue date {revenue_date}: {str(e)}")
+            return False
+
+    def process_daily_data(self) -> bool:
+        """Process data with revenue date assignment based on 12:00 PM cutoff using creationDate"""
+        try:
+            if isinstance(self.api_fetch_start, datetime):
+                api_start_str = self.api_fetch_start.strftime('%Y-%m-%d %H:%M:%S')
+                api_end_str = self.api_fetch_end.strftime('%Y-%m-%d %H:%M:%S')
             else:
-                notes_escaped = None
-            
-            try:
-                if notes_escaped:
-                    sql = f"""
-                    INSERT INTO Staff_Account_Entries 
-                    (InvoiceNumber, ReservationNumber, GuestName, InvoiceAmount, ReceivedAmount, 
-                     ShortageAmount, ShortageType, RevenueDate, Docu, ComsysYear, ComsysMonth, ComsysSerial, Status, Notes)
-                    VALUES ('{invoice_num}', '{reservation_num}', '{guest_name}', {invoice_amount}, 
-                            {net_received}, {shortage}, '{shortage_type}', '{revenue_date_str}', 
-                            '{docu}', '{year}', '{month}', {serial}, 'PENDING', '{notes_escaped}')
-                    """
-                else:
-                    sql = f"""
-                    INSERT INTO Staff_Account_Entries 
-                    (InvoiceNumber, ReservationNumber, GuestName, InvoiceAmount, ReceivedAmount, 
-                     ShortageAmount, ShortageType, RevenueDate, Docu, ComsysYear, ComsysMonth, ComsysSerial, Status)
-                    VALUES ('{invoice_num}', '{reservation_num}', '{guest_name}', {invoice_amount}, 
-                            {net_received}, {shortage}, '{shortage_type}', '{revenue_date_str}', 
-                            '{docu}', '{year}', '{month}', {serial}, 'PENDING')
-=======
-                logging.warning(f"Error inserting receipt {voucher_num}: {str(e)}")
-
-    def insert_processed_refunds(self, conn, docu: str, year: str, month: str,
-                                 serial: int, refunds: List[Dict]) -> None:
-        """Insert processed refunds into tracking table"""
-        if not refunds:
-            return
-
-        cursor = conn.cursor()
-
-        for refund in refunds:
-            voucher_num = refund.get('voucherNumber', '').replace("'", "''")
-            reservation_num = refund.get('reservationNumber', '').replace("'", "''")
-            amount = float(refund.get('amount', 0))
-            payment_method_id = refund.get('paymentMethodId', 0)
-            issue_datetime = refund.get('_raw_issue_datetime')
-            revenue_date = refund.get('_revenue_date')
-
-            issue_dt_str = issue_datetime.strftime('%Y-%m-%d %H:%M:%S') if issue_datetime else datetime.now().strftime(
-                '%Y-%m-%d %H:%M:%S')
-            revenue_date_str = revenue_date.strftime('%Y-%m-%d') if revenue_date else date.today().strftime('%Y-%m-%d')
-
-            try:
-                sql = f"""
-                INSERT INTO Processed_Refunds 
-                (VoucherNumber, ReservationNumber, Amount, PaymentMethodId, IssueDateTime, RevenueDate, Docu, ComsysYear, ComsysMonth, ComsysSerial)
-                VALUES ('{voucher_num}', '{reservation_num}', {amount}, {payment_method_id}, 
-                        '{issue_dt_str}', '{revenue_date_str}', '{docu}', '{year}', '{month}', {serial})
-                """
-                cursor.execute(sql)
-            except pyodbc.IntegrityError:
-                pass
-            except Exception as e:
-                logging.warning(f"Error inserting refund {voucher_num}: {str(e)}")
-
-    def insert_processed_invoices(self, conn, docu: str, year: str, month: str,
-                                  serial: int, invoices: List[Dict]) -> None:
-        """Insert processed invoices into tracking table"""
-        if not invoices:
-            return
-
-        cursor = conn.cursor()
-
-        for invoice in invoices:
-            invoice_num = invoice.get('invoiceNumber', '').replace("'", "''")
-            reservation_num = invoice.get('reservationNumber', '').replace("'", "''")
-            total_amount = float(invoice.get('totalAmount', 0))
-            creation_datetime = invoice.get('_raw_creation_datetime')
-            revenue_date = invoice.get('_revenue_date')
-
-            creation_dt_str = creation_datetime.strftime('%Y-%m-%d %H:%M:%S') if creation_datetime else None
-            revenue_date_str = revenue_date.strftime('%Y-%m-%d') if revenue_date else date.today().strftime('%Y-%m-%d')
-
-            try:
-                if creation_datetime:
-                    sql = f"""
-                    INSERT INTO Processed_Invoices 
-                    (InvoiceNumber, ReservationNumber, TotalAmount, RevenueDate, RawInvoiceDate, Docu, ComsysYear, ComsysMonth, ComsysSerial)
-                    VALUES ('{invoice_num}', '{reservation_num}', {total_amount}, '{revenue_date_str}', 
-                            '{creation_dt_str}', '{docu}', '{year}', '{month}', {serial})
-                    """
-                else:
-                    sql = f"""
-                    INSERT INTO Processed_Invoices 
-                    (InvoiceNumber, ReservationNumber, TotalAmount, RevenueDate, Docu, ComsysYear, ComsysMonth, ComsysSerial)
-                    VALUES ('{invoice_num}', '{reservation_num}', {total_amount}, '{revenue_date_str}', 
-                            '{docu}', '{year}', '{month}', {serial})
->>>>>>> 42a7f8c0
-                    """
-                cursor.execute(sql)
-            except pyodbc.IntegrityError:
-                pass
-            except Exception as e:
-<<<<<<< HEAD
-                logging.warning(f"Error inserting Staff Account entry {invoice_num}: {str(e)}")
-
-    def process_all_data(self) -> bool:
-        """Main processing function with Refund Vouchers support"""
-        try:
-            logging.info(f"\n{'='*80}")
-            logging.info(f"NAZEEL TO COMSYS INTEGRATION - v2.1 (NO TIME CUTOFF)")
-            logging.info(f"{'='*80}")
-            logging.info(f"Script run time: {datetime.now()}")
-            
-            all_invoices = self.fetch_invoices()
-            all_receipts = self.fetch_receipts()
-            all_refunds = self.fetch_refunds()
-            
-            if not all_invoices and not all_receipts and not all_refunds:
-                logging.warning("No new data to process")
+                api_start_str = f"{self.api_fetch_start} 12:00:00"
+                api_end_str = f"{self.api_fetch_end} 12:00:00"
+
+            if isinstance(self.start_date, datetime):
+                revenue_start_str = self.start_date.strftime('%Y-%m-%d %H:%M:%S')
+                revenue_end_str = self.end_date.strftime('%Y-%m-%d %H:%M:%S')
+            else:
+                revenue_start_str = f"{self.start_date} 12:00:00"
+                revenue_end_str = f"{self.end_date} 12:00:00"
+
+            logging.info(f"API fetch range: {api_start_str} to {api_end_str}")
+            logging.info(f"Revenue date processing range: {revenue_start_str} to {revenue_end_str}")
+            logging.info("Using revenue date assignment: Before 12:00 PM → Previous day, At/After 12:00 PM → Same day")
+
+            # Fetch all data for the date range
+            invoices = self.fetch_invoices()
+            receipts = self.fetch_receipts()
+
+            if not invoices and not receipts:
+                logging.warning("No data retrieved from API")
                 return False
-            
-            invoices_by_date = self.group_by_revenue_date(all_invoices, "invoices")
-            receipts_by_date = self.group_by_revenue_date(all_receipts, "receipts")
-            refunds_by_date = self.group_by_revenue_date(all_refunds, "refunds")
-            
-            receipt_lookup = self.build_receipt_lookup(all_receipts)
-            refund_lookup = self.build_refund_lookup(all_refunds)
-            
-            all_dates = sorted(set(list(invoices_by_date.keys()) + list(receipts_by_date.keys()) + list(refunds_by_date.keys())))
-            logging.info(f"\n✓ Processing {len(all_dates)} revenue dates\n")
-            
-            success_count = 0
-            failed_count = 0
-            
-=======
-                logging.warning(f"Error inserting invoice {invoice_num}: {str(e)}")
-
-    def insert_staff_account_entries(self, conn, docu: str, year: str, month: str,
-                                     serial: int, revenue_date: date, staff_entries: List[Dict]) -> None:
-        """Insert Staff Account entries into tracking table"""
-        if not staff_entries:
-            return
-
-        cursor = conn.cursor()
-
-        for entry in staff_entries:
-            invoice_num = entry['invoice_number'].replace("'", "''")
-            reservation_num = entry['reservation'].replace("'", "''")
-            guest_name = entry['guest_name'].replace("'", "''") if entry['guest_name'] else ''
-            invoice_amount = entry['invoice_amount']
-            received_amount = entry.get('received_amount', 0)
-            refunded_amount = entry.get('refunded_amount', 0)
-            net_received = entry.get('net_received', received_amount - refunded_amount)
-            shortage = entry['shortage']
-            shortage_type = entry['type']
-
-            revenue_date_str = revenue_date.strftime('%Y-%m-%d')
-
-            if refunded_amount > 0:
-                notes = f"Received: {received_amount:.2f}, Refunded: {refunded_amount:.2f}, Net: {net_received:.2f}"
-                notes_escaped = notes.replace("'", "''")
-            else:
-                notes_escaped = None
-
-            try:
-                if notes_escaped:
-                    sql = f"""
-                    INSERT INTO Staff_Account_Entries 
-                    (InvoiceNumber, ReservationNumber, GuestName, InvoiceAmount, ReceivedAmount, 
-                     ShortageAmount, ShortageType, RevenueDate, Docu, ComsysYear, ComsysMonth, ComsysSerial, Status, Notes)
-                    VALUES ('{invoice_num}', '{reservation_num}', '{guest_name}', {invoice_amount}, 
-                            {net_received}, {shortage}, '{shortage_type}', '{revenue_date_str}', 
-                            '{docu}', '{year}', '{month}', {serial}, 'PENDING', '{notes_escaped}')
-                    """
-                else:
-                    sql = f"""
-                    INSERT INTO Staff_Account_Entries 
-                    (InvoiceNumber, ReservationNumber, GuestName, InvoiceAmount, ReceivedAmount, 
-                     ShortageAmount, ShortageType, RevenueDate, Docu, ComsysYear, ComsysMonth, ComsysSerial, Status)
-                    VALUES ('{invoice_num}', '{reservation_num}', '{guest_name}', {invoice_amount}, 
-                            {net_received}, {shortage}, '{shortage_type}', '{revenue_date_str}', 
-                            '{docu}', '{year}', '{month}', {serial}, 'PENDING')
-                    """
-                cursor.execute(sql)
-            except pyodbc.IntegrityError:
-                pass
-            except Exception as e:
-                logging.warning(f"Error inserting Staff Account entry {invoice_num}: {str(e)}")
-
-    def process_all_data(self) -> bool:
-        """Main processing function with Refund Vouchers support"""
-        try:
-            logging.info(f"\n{'=' * 80}")
-            logging.info(f"NAZEEL TO COMSYS INTEGRATION - v2.1 (NO TIME CUTOFF)")
-            logging.info(f"{'=' * 80}")
-            logging.info(f"Script run time: {datetime.now()}")
-
-            all_invoices = self.fetch_invoices()
-            all_receipts = self.fetch_receipts()
-            all_refunds = self.fetch_refunds()
-
-            if not all_invoices and not all_receipts and not all_refunds:
-                logging.warning("No new data to process")
-                return False
-
-            invoices_by_date = self.group_by_revenue_date(all_invoices, "invoices")
-            receipts_by_date = self.group_by_revenue_date(all_receipts, "receipts")
-            refunds_by_date = self.group_by_revenue_date(all_refunds, "refunds")
-
-            receipt_lookup = self.build_receipt_lookup(all_receipts)
-            refund_lookup = self.build_refund_lookup(all_refunds)
-
-            all_dates = sorted(
-                set(list(invoices_by_date.keys()) + list(receipts_by_date.keys()) + list(refunds_by_date.keys())))
-            logging.info(f"\n✓ Processing {len(all_dates)} revenue dates\n")
-
-            success_count = 0
-            failed_count = 0
-
->>>>>>> 42a7f8c0
+
+            # Group invoices by revenue date
+            grouped_invoices = self.group_invoices_by_revenue_date(invoices)
+
+            if not grouped_invoices:
+                logging.info("No invoices to process after grouping")
+                return True
+
+            total_processed_dates = 0
+            total_processed_invoices = 0
+            failed_dates = 0
+
             with pyodbc.connect(CONNECTION_STRING) as conn:
-                for revenue_date in all_dates:
-                    date_receipts = receipts_by_date.get(revenue_date, [])
-                    date_invoices = invoices_by_date.get(revenue_date, [])
-                    date_refunds = refunds_by_date.get(revenue_date, [])
-<<<<<<< HEAD
-                    
-=======
-
->>>>>>> 42a7f8c0
-                    success = self.process_revenue_date(
-                        conn, revenue_date, date_receipts, date_invoices, date_refunds,
-                        receipt_lookup, refund_lookup
-                    )
-<<<<<<< HEAD
-                    
-=======
-
->>>>>>> 42a7f8c0
+                # Process each revenue date separately
+                for revenue_date, date_invoices in grouped_invoices.items():
+                    success = self.process_single_revenue_date(conn, revenue_date, date_invoices, receipts)
+
                     if success:
                         success_count += 1
                     else:
-                        failed_count += 1
-<<<<<<< HEAD
-            
-            logging.info(f"\n{'='*80}")
-            logging.info(f"PROCESSING SUMMARY")
-            logging.info(f"{'='*80}")
-=======
-
-            logging.info(f"\n{'=' * 80}")
-            logging.info(f"PROCESSING SUMMARY")
-            logging.info(f"{'=' * 80}")
->>>>>>> 42a7f8c0
-            logging.info(f"Total revenue dates: {len(all_dates)}")
-            logging.info(f"✓ Successfully processed: {success_count}")
-            if failed_count > 0:
-                logging.info(f"✗ Failed: {failed_count}")
-            logging.info(f"Invoices: {len(all_invoices)} | Receipts: {len(all_receipts)} | Refunds: {len(all_refunds)}")
-<<<<<<< HEAD
-            logging.info(f"{'='*80}\n")
-            
-            return failed_count == 0
-            
-=======
-            logging.info(f"{'=' * 80}\n")
-
-            return failed_count == 0
-
->>>>>>> 42a7f8c0
+                        failed_dates += 1
+                        logging.error(f"Failed to process invoices for revenue date {revenue_date}")
+
+            # Final summary
+            logging.info(f"=== PROCESSING SUMMARY ===")
+            logging.info(f"API fetch range: {api_start_str} to {api_end_str}")
+            logging.info(f"Revenue date range: {revenue_start_str} to {revenue_end_str}")
+            logging.info(f"Total revenue dates processed: {total_processed_dates}/{len(grouped_invoices)}")
+            logging.info(f"Total invoices processed: {total_processed_invoices}")
+            logging.info(f"Failed revenue dates: {failed_dates}")
+
+            # Log revenue date coverage
+            for revenue_date, date_invoices in grouped_invoices.items():
+                raw_dates = [inv.get('_raw_creation_datetime') for inv in date_invoices if
+                             '_raw_creation_datetime' in inv]
+                if raw_dates:
+                    min_raw = min(raw_dates)
+                    max_raw = max(raw_dates)
+                    paid_count = len(self.identify_paid_invoices(date_invoices, receipts))
+                    logging.info(
+                        f"Revenue date {revenue_date}: {paid_count} invoices processed "
+                        f"(created from {min_raw} to {max_raw})"
+                    )
+
+            return failed_dates == 0
+
         except Exception as e:
             logging.error(f"✗ Processing failed: {str(e)}")
             import traceback
@@ -1667,63 +876,52 @@
 def main():
     """Main entry point"""
     import argparse
-<<<<<<< HEAD
-    
-=======
-
->>>>>>> 42a7f8c0
-    parser = argparse.ArgumentParser(description='Nazeel to Comsys Integration v2.1')
-    parser.add_argument('--start-date', type=str, help='Start date (YYYY-MM-DD HH:MM:SS)')
-    parser.add_argument('--end-date', type=str, help='End date (YYYY-MM-DD HH:MM:SS)')
-    parser.add_argument('--days', type=int, help='Days to look back')
-<<<<<<< HEAD
-    
+    parser = argparse.ArgumentParser(
+        description='Nazeel to Comsys Integration - Revenue Date Assignment with 12:00 PM Cutoff using creationDate'
+    )
+    parser.add_argument(
+        '--start-date',
+        type=str,
+        help='Start date with time (YYYY-MM-DD HH:MM:SS), default: 60 days ago at 12:00 PM'
+    )
+    parser.add_argument(
+        '--end-date',
+        type=str,
+        help='End date with time (YYYY-MM-DD HH:MM:SS), default: today at 12:00 PM'
+    )
+    parser.add_argument(
+        '--dry-run',
+        action='store_true',
+        help='Perform a dry run without modifying the database'
+    )
     args = parser.parse_args()
-    
-=======
-
-    args = parser.parse_args()
-
->>>>>>> 42a7f8c0
-    try:
-        if args.start_date and args.end_date:
-            start_date = datetime.strptime(args.start_date, '%Y-%m-%d %H:%M:%S')
-            end_date = datetime.strptime(args.end_date, '%Y-%m-%d %H:%M:%S')
-        elif args.days:
-            now = datetime.now()
-            end_date = now.replace(hour=12, minute=0, second=0, microsecond=0)
-            start_date = end_date - timedelta(days=args.days)
-        else:
-            now = datetime.now()
-            end_date = now.replace(hour=12, minute=0, second=0, microsecond=0)
-<<<<<<< HEAD
-            start_date = end_date - timedelta(days=120)
-        
-        integrator = NazeelComsysIntegrator(start_date, end_date)
-        success = integrator.process_all_data()
-        
-=======
-            start_date = end_date - timedelta(days=90)
-
-        integrator = NazeelComsysIntegrator(start_date, end_date)
-        success = integrator.process_all_data()
-
->>>>>>> 42a7f8c0
-        if success:
-            logging.info("✓ Processing completed successfully")
-            exit(0)
-        else:
-            logging.error("✗ Processing completed with errors")
-            exit(1)
-<<<<<<< HEAD
-            
-=======
-
->>>>>>> 42a7f8c0
-    except Exception as e:
-        logging.error(f"✗ Fatal error: {str(e)}")
-        import traceback
-        logging.error(traceback.format_exc())
+
+    if args.start_date and args.end_date:
+        # Parse datetime strings
+        start_date = datetime.strptime(args.start_date, '%Y-%m-%d %H:%M:%S')
+        end_date = datetime.strptime(args.end_date, '%Y-%m-%d %H:%M:%S')
+    else:
+        # Default: Run as if it's 12:00 PM today, fetch last 60 days
+        now = datetime.now()
+        end_date = now.replace(hour=12, minute=0, second=0, microsecond=0)
+        start_date = end_date - timedelta(days=60)
+
+    logging.info(f"Script run time: {datetime.now()}")
+    logging.info(f"Date range: {start_date} to {end_date}")
+    logging.info(f"Duration: {(end_date - start_date).days} days")
+
+    if args.dry_run:
+        logging.info("DRY RUN MODE: No database changes will be made")
+        # TODO: Implement dry-run logic if needed
+
+    integrator = NazeelComsysIntegrator(start_date, end_date)
+    success = integrator.process_daily_data()
+
+    if success:
+        logging.info("Processing completed successfully")
+        exit(0)
+    else:
+        logging.error("Processing failed")
         exit(1)
 
 
