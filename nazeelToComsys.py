#!/usr/bin/env python3

import requests
import pyodbc
import hashlib
import uuid
import json
import logging
from datetime import datetime, date, time, timedelta
from dateutil.relativedelta import relativedelta
from decimal import Decimal
from typing import Dict, List, Tuple, Optional
from collections import defaultdict

# Configuration
API_KEY = "tgh1QayxXvoXL8vnpQ5SOAZeR0ZeR0"
SECRET_KEY = "981fccc0-819e-4aa8-87d4-343c3c42c44a"
BASE_URL = "https://eai.nazeel.net/api/odoo-TransactionsTransfer"
CONNECTION_STRING = "DRIVER={SQL Server};SERVER=COMSYS-API;DATABASE=AlndalusLuxery1;Trusted_Connection=yes;"
LOG_FILE = r"C:\Scripts\P03122\nazeel_log.txt"

# Table names
HED_TABLE = "FhglTxHed"
DED_TABLE = "FhglTxDed"

# Cash Over & Short account for handling small differences
CASH_OVER_SHORT_ACCOUNT = "505000098"
MAX_CASH_OVER_SHORT = 10.00  # Maximum difference allowed in SAR

# SQL to create processed invoices tracking table
CREATE_PROCESSED_INVOICES_TABLE = """
IF NOT EXISTS (SELECT * FROM sysobjects WHERE name='Processed_Invoices' AND xtype='U')
CREATE TABLE Processed_Invoices (
    Id INT IDENTITY(1,1) PRIMARY KEY,
    InvoiceNumber NVARCHAR(50) NOT NULL,
    ReservationNumber NVARCHAR(50) NOT NULL,
    TotalAmount DECIMAL(18,6) NOT NULL,
    ProcessedDate DATETIME NOT NULL DEFAULT GETDATE(),
    Docu VARCHAR(5) NOT NULL,
    InvoiceDate DATE NOT NULL,
    RawInvoiceDate DATETIME NULL,
    UNIQUE(InvoiceNumber, ReservationNumber)
)
"""

# Payment method mapping
PAYMENT_METHOD_ACCOUNTS = {
    1: ("011500020", "Cash ( FO)"),
    2: ("011200065", "MADA"),
    3: ("011200060", "Payment Method 3"),
    4: ("011200050", "Payment Method 4"),
    5: ("011500001", "Aljazera Bank"),
    6: ("011200070", "American Express"),
    7: ("011200050", "Visa Card"),
    8: ("011200060", "Master Card 8"),
    9: ("011500010", "Bank Transfer"),
    10: ("011200100", "Other Electronic Payment")
}

# Setup logging
logging.basicConfig(
    level=logging.INFO,
    format='%(asctime)s - %(levelname)s - %(message)s',
    handlers=[
        logging.FileHandler(LOG_FILE),
        logging.StreamHandler()
    ]
)


class NazeelComsysIntegrator:
    def __init__(self, start_date=None, end_date=None):
        """
        Initialize integrator with date range.
        Script should run daily at 12:00 PM on day D.
<<<<<<< HEAD
        Processes invoices from D-90 12:00:00 to D 12:00:00 for 90-day lookback.

        IMPORTANT: API fetch starts from (D-61) 12:00:00 to capture invoices created before 12:00 PM
        on D-90 that should be assigned to revenue date D-61.
=======
        Processes invoices from D-60 12:00:00 to D 12:00:00 for 60-day lookback.

        IMPORTANT: API fetch starts from (D-61) 12:00:00 to capture invoices created before 12:00 PM
        on D-60 that should be assigned to revenue date D-61.
>>>>>>> c4dc4eb8
        """
        if start_date and end_date:
            self.start_date = start_date
            self.end_date = end_date
            # Calculate API fetch range (fetch from 1 day earlier to catch before-noon invoices)
            self.api_fetch_start = start_date - timedelta(days=1)
            self.api_fetch_end = end_date
        else:
<<<<<<< HEAD
            # Default: 90-day lookback from current date at 12:00 PM
            now = datetime.now()
            self.current_run_time = now.replace(hour=12, minute=0, second=0, microsecond=0)
            self.end_date = self.current_run_time
            self.start_date = self.current_run_time - timedelta(days=90)
            # Fetch from one day earlier to capture all invoices for the 90-day revenue period
=======
            # Default: 60-day lookback from current date at 12:00 PM
            now = datetime.now()
            self.current_run_time = now.replace(hour=12, minute=0, second=0, microsecond=0)
            self.end_date = self.current_run_time
            self.start_date = self.current_run_time - timedelta(days=60)
            # Fetch from one day earlier to capture all invoices for the 60-day revenue period
>>>>>>> c4dc4eb8
            self.api_fetch_start = self.start_date - timedelta(days=1)
            self.api_fetch_end = self.end_date

        self.current_date = date.today()
        self.auth_key = self._generate_auth_key()
        self._ensure_processed_invoices_table()

    def _generate_auth_key(self) -> str:
        """Generate MD5 hash for authKey using secret key and current date"""
        date_str = self.current_date.strftime("%d/%m/%Y")
        combined = f"{SECRET_KEY}{date_str}"
        return hashlib.md5(combined.encode()).hexdigest()

    def _ensure_processed_invoices_table(self):
        """Ensure the processed invoices tracking table exists with RawInvoiceDate column"""
        try:
            with pyodbc.connect(CONNECTION_STRING) as conn:
                cursor = conn.cursor()
                cursor.execute(CREATE_PROCESSED_INVOICES_TABLE)

                # Check if RawInvoiceDate column exists, add if not
                cursor.execute("""
                    IF NOT EXISTS (
                        SELECT * FROM INFORMATION_SCHEMA.COLUMNS 
                        WHERE TABLE_NAME = 'Processed_Invoices' 
                        AND COLUMN_NAME = 'RawInvoiceDate'
                    )
                    ALTER TABLE Processed_Invoices ADD RawInvoiceDate DATETIME NULL
                """)

                conn.commit()
                logging.info("Processed_Invoices table verified/created with RawInvoiceDate column")
        except Exception as e:
            logging.error(f"Failed to create/verify Processed_Invoices table: {str(e)}")
            raise

    def _validate_journal(self, conn, docu: str) -> bool:
        """Validate that the Docu value exists in FGnrJour table"""
        try:
            cursor = conn.cursor()
            cursor.execute("SELECT COUNT(*) FROM dbo.FGnrJour WHERE Journal = ?", (docu,))
            count = cursor.fetchone()[0]
            if count == 0:
                logging.error(f"Docu {docu} not found in dbo.FGnrJour table")
                return False
            logging.info(f"Validated Docu {docu} in dbo.FGnrJour")
            return True
        except Exception as e:
            logging.error(f"Failed to validate Docu {docu} in dbo.FGnrJour: {str(e)}")
            return False

    def get_processed_invoices(self) -> set:
        """Get set of already processed invoice numbers"""
        try:
            with pyodbc.connect(CONNECTION_STRING) as conn:
                cursor = conn.cursor()
                cursor.execute("SELECT InvoiceNumber FROM Processed_Invoices")
                processed = {row[0] for row in cursor.fetchall()}
                logging.info(f"Found {len(processed)} previously processed invoices")
                return processed
        except Exception as e:
            logging.error(f"Failed to fetch processed invoices: {str(e)}")
            return set()

    def filter_new_invoices(self, invoices: List[Dict]) -> List[Dict]:
        """Filter out already processed invoices"""
        processed_invoices = self.get_processed_invoices()
        new_invoices = [
            inv for inv in invoices
            if inv.get('invoiceNumber') not in processed_invoices
        ]
        skipped_count = len(invoices) - len(new_invoices)
        if skipped_count > 0:
            logging.info(f"Skipped {skipped_count} already processed invoices")
        logging.info(f"Found {len(new_invoices)} new invoices to process")
        return new_invoices

    def _make_api_request(self, endpoint: str) -> Optional[Dict]:
        """Make API request with proper headers and error handling"""
        url = f"{BASE_URL}/{endpoint}"
        headers = {
            "Content-Type": "application/json",
            "authKey": self.auth_key
        }

        # Format dates for API request - use api_fetch_start to capture all needed invoices
        if isinstance(self.api_fetch_start, datetime):
            start_str = self.api_fetch_start.strftime('%Y-%m-%d %H:%M')
            end_str = self.api_fetch_end.strftime('%Y-%m-%d %H:%M')
        else:
            start_str = f"{self.api_fetch_start} 12:00"
            end_str = f"{self.api_fetch_end} 12:00"

        payload = {
            "apiKey": API_KEY,
            "dateFrom": start_str,
            "dateTo": end_str
        }

        try:
            logging.info(f"Making API request to {endpoint} for date range: {start_str} to {end_str}")
            response = requests.post(url, json=payload, headers=headers, timeout=60)
            response.raise_for_status()
            data = response.json()
            if isinstance(data, dict) and data.get('status') == 200:
                return data.get('data', [])
            elif isinstance(data, list):
                return data
            else:
                logging.error(f"API returned unexpected response: {data}")
                return None
        except requests.RequestException as e:
            logging.error(f"API request failed for {endpoint}: {str(e)}")
            return None
        except json.JSONDecodeError as e:
            logging.error(f"Failed to parse JSON response: {str(e)}")
            return None

    def fetch_invoices(self) -> List[Dict]:
        """Fetch invoices from API"""
        data = self._make_api_request("Getinvoices")
        if data is None:
            return []
        if not isinstance(data, list):
            logging.error(f"Expected list from API, got {type(data)}")
            return []

        valid_invoices = []
        for inv in data:
            if not isinstance(inv, dict) or inv.get('isReversed', False):
                continue

            creation_date_str = inv.get('creationDate', '')
            if creation_date_str:
                try:
                    creation_datetime = datetime.fromisoformat(creation_date_str.replace('Z', ''))
                    # Exclude invoices created after the script's run time
                    if hasattr(self, 'current_run_time') and creation_datetime > self.current_run_time:
                        logging.debug(
                            f"Excluding invoice {inv.get('invoiceNumber')} created after run time: {creation_datetime}")
                        continue
                except ValueError:
                    pass

            valid_invoices.append(inv)

        logging.info(f"Fetched {len(valid_invoices)} valid invoices")
        return valid_invoices

    def fetch_receipts(self) -> List[Dict]:
        """Fetch receipt vouchers from API"""
        data = self._make_api_request("GetReciptVouchers")
        if data is None:
            return []
        if not isinstance(data, list):
            logging.error(f"Expected list from API, got {type(data)}")
            return []
        valid_receipts = [rec for rec in data if isinstance(rec, dict) and not rec.get('isCanceled', False)]
        logging.info(f"Fetched {len(valid_receipts)} valid receipts")
        return valid_receipts

    def assign_revenue_date(self, creation_datetime: datetime) -> date:
        """
        Assign revenue date based on 12:00 PM cutoff:
        - Before 12:00 PM on day D → Revenue date D-1
        - At/After 12:00 PM on day D → Revenue date D
        """
        noon = time(12, 0, 0)
        creation_date = creation_datetime.date()
        creation_time = creation_datetime.time()

        if creation_time < noon:
            # Before 12:00 PM → assign to previous day
            revenue_date = creation_date - timedelta(days=1)
        else:
            # At/After 12:00 PM → assign to same day
            revenue_date = creation_date

        return revenue_date

    def group_invoices_by_revenue_date(self, invoices: List[Dict]) -> Dict[date, List[Dict]]:
        """
        Group invoices by assigned revenue date based on creationDate.
        Eliminates before_12/after_12 period grouping.
        """
        grouped_invoices = defaultdict(list)

        for invoice in invoices:
            creation_date_str = invoice.get('creationDate', '')

            if creation_date_str:
                try:
                    # Parse the full timestamp
                    creation_datetime = datetime.fromisoformat(creation_date_str.replace('Z', ''))

                    # Assign revenue date
                    revenue_date = self.assign_revenue_date(creation_datetime)

                    # Store both raw and revenue dates in invoice for tracking
                    invoice['_raw_creation_datetime'] = creation_datetime
                    invoice['_revenue_date'] = revenue_date

                    grouped_invoices[revenue_date].append(invoice)

                    logging.debug(
                        f"Invoice {invoice.get('invoiceNumber')}: "
                        f"Created {creation_datetime}, Assigned to revenue date {revenue_date}"
                    )

                except ValueError as e:
                    logging.warning(
                        f"Could not parse creation date '{creation_date_str}' for invoice "
                        f"{invoice.get('invoiceNumber')}: {e}. Assigning to current date."
                    )
                    revenue_date = self.current_date
                    invoice['_revenue_date'] = revenue_date
                    grouped_invoices[revenue_date].append(invoice)
            else:
                logging.warning(
                    f"Invoice {invoice.get('invoiceNumber')} has no creation date, "
                    f"assigning to revenue date {self.current_date}"
                )
                revenue_date = self.current_date
                invoice['_revenue_date'] = revenue_date
                grouped_invoices[revenue_date].append(invoice)

        # Sort by revenue date for consistent processing
        sorted_groups = dict(sorted(grouped_invoices.items()))

        logging.info(f"Grouped {len(invoices)} invoices into {len(sorted_groups)} revenue date groups:")
        for revenue_date, date_invoices in sorted_groups.items():
            # Calculate the range of raw creation timestamps
            raw_dates = [inv.get('_raw_creation_datetime') for inv in date_invoices if '_raw_creation_datetime' in inv]
            if raw_dates:
                min_raw = min(raw_dates)
                max_raw = max(raw_dates)
                logging.info(
                    f"  Revenue date {revenue_date}: {len(date_invoices)} invoices "
                    f"(created from {min_raw} to {max_raw})"
                )
            else:
                logging.info(f"  Revenue date {revenue_date}: {len(date_invoices)} invoices")

        return sorted_groups

    def identify_paid_invoices(self, invoices: List[Dict], receipts: List[Dict]) -> List[Dict]:
        """Identify fully paid invoices by matching with receipts"""
        paid_invoices = []
        new_invoices = self.filter_new_invoices(invoices)
        receipts_by_reservation = {}

        for receipt in receipts:
            reservation_num = receipt.get('reservationNumber')
            if reservation_num:
                if reservation_num not in receipts_by_reservation:
                    receipts_by_reservation[reservation_num] = []
                receipts_by_reservation[reservation_num].append(receipt)

        for invoice in new_invoices:
            reservation_num = invoice.get('reservationNumber')
            total_amount = float(invoice.get('totalAmount', 0))
            if reservation_num in receipts_by_reservation:
                receipt_total = sum(
                    float(rec.get('amount', 0))
                    for rec in receipts_by_reservation[reservation_num]
                )
                if abs(receipt_total - total_amount) < 0.01:
                    invoice['matching_receipts'] = receipts_by_reservation[reservation_num]
                    paid_invoices.append(invoice)
                    revenue_date = invoice.get('_revenue_date', 'N/A')
                    raw_datetime = invoice.get('_raw_creation_datetime', 'N/A')
                    logging.debug(
                        f"Invoice {invoice.get('invoiceNumber')} is fully paid: "
                        f"{receipt_total:.2f}/{total_amount:.2f}, "
                        f"Created {raw_datetime}, Revenue date {revenue_date}"
                    )
                else:
                    logging.debug(
                        f"Invoice {invoice.get('invoiceNumber')} is partially paid: "
                        f"{receipt_total:.2f}/{total_amount:.2f}"
                    )

        logging.info(
            f"Identified {len(paid_invoices)} new fully paid invoices from "
            f"{len(new_invoices)} total new invoices"
        )
        return paid_invoices

    def aggregate_data(self, paid_invoices: List[Dict]) -> Dict:
        """Aggregate data for database insertion using exact API values"""
        aggregation = {
            'individual_rate': 0,
            'vat': 0,
            'municipality_tax': 0,
            'payment_methods': {}
        }

        for invoice in paid_invoices:
            invoice_vat = 0
            invoice_subtotal = 0

            # Use invoice item details if available
            if invoice.get('invoicesItemsDetalis'):
                for item in invoice.get('invoicesItemsDetalis', []):
                    item_subtotal = float(item.get('subTotal', 0))
                    item_vat = float(item.get('vatTaxCalculatedTotal', 0))

                    invoice_subtotal += item_subtotal
                    invoice_vat += item_vat
            else:
                # Fallback to invoice-level fields
                total_amount = float(invoice.get('totalAmount', 0))
                invoice_vat = float(invoice.get('vatAmount', 0))
                invoice_subtotal = total_amount - invoice_vat

            aggregation['individual_rate'] += invoice_subtotal
            aggregation['vat'] += invoice_vat

            # Process matching receipts for payment methods
            for receipt in invoice.get('matching_receipts', []):
                method_id = receipt.get('paymentMethodId')
                amount = float(receipt.get('amount', 0))
                if method_id not in aggregation['payment_methods']:
                    aggregation['payment_methods'][method_id] = 0
                aggregation['payment_methods'][method_id] += amount

        return aggregation

    def generate_docu(self) -> str:
        """Generate document number"""
        return "113"

    def get_next_serial(self, conn, docu: str, year: str, month: str) -> int:
        """Get the next available serial number"""
        try:
            cursor = conn.cursor()
            cursor.execute(
                f"SELECT ISNULL(MAX(Serial), 0) + 1 FROM {HED_TABLE} "
                f"WHERE Docu = ? AND Year = ? AND Month = ?",
                (docu, year, month)
            )
            return cursor.fetchone()[0]
        except Exception as e:
            logging.error(f"Error getting next serial: {str(e)}")
            return 1

    def insert_fhgl_tx_hed(self, conn, docu: str, revenue_date: date, aggregation: Dict) -> Tuple[str, str, int]:
        """Insert record into FhglTxHed table using revenue date"""
        if not self._validate_journal(conn, docu):
            raise ValueError(f"Invalid Docu {docu} for FhglTxHed insertion")

        cursor = conn.cursor()
        year = str(revenue_date.year)
        month = f"{revenue_date.month:02d}"
        serial = self.get_next_serial(conn, docu, year, month)
        date_val = revenue_date.strftime('%Y-%m-%d')
        row_guid = str(uuid.uuid4()).upper()

        sql = f"""
        INSERT INTO {HED_TABLE} (Docu, Year, Month, Serial, Date, Currency, Rate, Posted, ReEvaluate, RepeatedSerial, Flag)
        VALUES ('{docu}', '{year}', '{month}', {serial}, '{date_val}', '001', 1.0, 0, 0, NULL, NULL)
        """
        cursor.execute(sql)
        logging.info(
            f"Inserted {HED_TABLE} record: {docu}-{year}-{month}-{serial} "
            f"for revenue date {revenue_date}"
        )
        return year, month, serial

    def insert_fhgl_tx_ded(self, conn, docu: str, year: str, month: str, serial: int,
                           revenue_date: date, aggregation: Dict) -> None:
        """Insert records into FhglTxDed table with Cash Over & Short handling"""
        cursor = conn.cursor()
        line = 1

        # Round all amounts to 2 decimal places
        individual_rate = round(aggregation['individual_rate'], 2)
        vat = round(aggregation['vat'], 2)
        payment_methods = {k: round(v, 2) for k, v in aggregation['payment_methods'].items()}

        # Calculate totals for validation
        total_credits = individual_rate + vat
        total_debits = sum(payment_methods.values())

        # Calculate the difference
        difference = round(total_credits - total_debits, 2)

        # Log the balance check
        logging.info(
            f"Balance check for revenue date {revenue_date}: "
            f"Credits={total_credits:.2f}, Debits={total_debits:.2f}, Difference={difference:.2f}"
        )

        # Check if difference exceeds maximum allowed
        if abs(difference) > MAX_CASH_OVER_SHORT:
            logging.error(
                f"CRITICAL: Debit/Credit imbalance exceeds {MAX_CASH_OVER_SHORT} SAR "
                f"for revenue date {revenue_date}! Difference: {abs(difference):.2f}"
            )
            logging.error("This indicates partially paid invoices are being processed as fully paid!")
            raise ValueError(
                f"Accounting imbalance for revenue date {revenue_date}: "
                f"Credits={total_credits:.2f}, Debits={total_debits:.2f}, Difference={abs(difference):.2f}"
            )

        # Individual Rate (Credit)
        if individual_rate > 0:
            self._insert_fhgl_tx_ded_line(
                cursor, docu, year, month, serial, line,
                "101000020", 0, individual_rate, 0, individual_rate,
                f"FOC Dep.: Individual Rate for {revenue_date}"
            )
            line += 1

        # VAT (Credit)
        if vat > 0:
            self._insert_fhgl_tx_ded_line(
                cursor, docu, year, month, serial, line,
                "021500010", 0, vat, 0, vat,
                f"FOC Dep.: Value Added Tax for {revenue_date}"
            )
            line += 1

        # Municipality Tax (Credit - placeholder)
        self._insert_fhgl_tx_ded_line(
            cursor, docu, year, month, serial, line,
            "021500090", 0, 0, 0, 0,
            f"FOC Dep.: Municipality Tax for {revenue_date}"
        )
        line += 1

        # Payment Methods (Debits)
        for method_id, amount in payment_methods.items():
            if method_id in PAYMENT_METHOD_ACCOUNTS:
                account, description = PAYMENT_METHOD_ACCOUNTS[method_id]
                self._insert_fhgl_tx_ded_line(
                    cursor, docu, year, month, serial, line,
                    account, amount, 0, amount, 0,
                    f"FOC Dep.: {description} for {revenue_date}"
                )
                line += 1
            else:
                logging.warning(
                    f"Creating entry for unknown payment method ID: {method_id}, amount: {amount:.2f}"
                )
                self._insert_fhgl_tx_ded_line(
                    cursor, docu, year, month, serial, line,
                    "011200999", amount, 0, amount, 0,
                    f"FOC Dep.: Unknown Payment Method {method_id} for {revenue_date}"
                )
                line += 1

        # Handle Cash Over & Short if there's a difference
        if abs(difference) > 0:
            if difference > 0:
                # Credits > Debits: We need to debit Cash Over & Short
                self._insert_fhgl_tx_ded_line(
                    cursor, docu, year, month, serial, line,
                    CASH_OVER_SHORT_ACCOUNT, abs(difference), 0, abs(difference), 0,
                    f"FOC Dep.: Cash Over & Short for {revenue_date}"
                )
                logging.info(
                    f"Added Cash Over & Short DEBIT of {abs(difference):.2f} SAR "
                    f"for revenue date {revenue_date}"
                )
            else:
                # Debits > Credits: We need to credit Cash Over & Short
                self._insert_fhgl_tx_ded_line(
                    cursor, docu, year, month, serial, line,
                    CASH_OVER_SHORT_ACCOUNT, 0, abs(difference), 0, abs(difference),
                    f"FOC Dep.: Cash Over & Short for {revenue_date}"
                )
                logging.info(
                    f"Added Cash Over & Short CREDIT of {abs(difference):.2f} SAR "
                    f"for revenue date {revenue_date}"
                )
            line += 1

        logging.info(
            f"Inserted {line - 1} {DED_TABLE} records with balanced debits/credits "
            f"for revenue date {revenue_date}"
        )

    def _insert_fhgl_tx_ded_line(self, cursor, docu: str, year: str, month: str, serial: int,
                                 line: int, account: str, valu_le_dr: float, valu_le_cr: float,
                                 valu_fc_dr: float, valu_fc_cr: float, desc: str) -> None:
        """Insert a single line into FhglTxDed table"""
        row_guid = str(uuid.uuid4()).upper()
        desc_truncated = desc[:40] if len(desc) > 40 else desc.replace("'", "''")
        sql = f"""
        INSERT INTO {DED_TABLE} (Docu, Year, Month, Serial, Line, Account, ValuLeDr, ValuLeCr, ValuFcDr, ValuFcCr, [Desc])
        VALUES ('{docu}', '{year}', '{month}', {serial}, {line}, '{account}', {valu_le_dr}, {valu_le_cr}, {valu_fc_dr}, {valu_fc_cr}, '{desc_truncated}')
        """
        cursor.execute(sql)
        logging.debug(f"Inserted {DED_TABLE} line {line}: {account} - Dr:{valu_le_dr}, Cr:{valu_le_cr}")

    def insert_processed_invoices(self, conn, docu: str, paid_invoices: List[Dict]) -> None:
        """Insert processed invoices into tracking table with revenue date and raw creation date"""
        cursor = conn.cursor()
        for invoice in paid_invoices:
            invoice_number = invoice.get('invoiceNumber', '').replace("'", "''")
            reservation_number = invoice.get('reservationNumber', '').replace("'", "''")
            total_amount = float(invoice.get('totalAmount', 0))

            # Use revenue date for InvoiceDate field
            revenue_date = invoice.get('_revenue_date', self.current_date)
            revenue_date_str = revenue_date.strftime('%Y-%m-%d')

            # Store raw creation datetime for auditing
            raw_creation_datetime = invoice.get('_raw_creation_datetime')
            raw_datetime_str = raw_creation_datetime.strftime('%Y-%m-%d %H:%M:%S') if raw_creation_datetime else 'NULL'

            if raw_creation_datetime:
                sql = f"""
                INSERT INTO Processed_Invoices (InvoiceNumber, ReservationNumber, TotalAmount, Docu, InvoiceDate, RawInvoiceDate)
                VALUES ('{invoice_number}', '{reservation_number}', {total_amount}, '{docu}', '{revenue_date_str}', '{raw_datetime_str}')
                """
            else:
                sql = f"""
                INSERT INTO Processed_Invoices (InvoiceNumber, ReservationNumber, TotalAmount, Docu, InvoiceDate)
                VALUES ('{invoice_number}', '{reservation_number}', {total_amount}, '{docu}', '{revenue_date_str}')
                """

            try:
                cursor.execute(sql)
                logging.debug(
                    f"Tracked processed invoice: {invoice_number}, "
                    f"Revenue date: {revenue_date_str}, Raw creation date: {raw_datetime_str}"
                )
            except pyodbc.IntegrityError:
                logging.warning(f"Invoice {invoice_number} already exists in processed table")

        logging.info(f"Inserted {len(paid_invoices)} invoices into tracking table")

    def process_single_revenue_date(self, conn, revenue_date: date,
                                    date_invoices: List[Dict], all_receipts: List[Dict]) -> bool:
        """Process invoices for a single revenue date"""
        try:
            # Calculate raw creation period
            raw_dates = [inv.get('_raw_creation_datetime') for inv in date_invoices if '_raw_creation_datetime' in inv]
            if raw_dates:
                min_raw = min(raw_dates)
                max_raw = max(raw_dates)
                logging.info(
                    f"Processing {len(date_invoices)} invoices for revenue date {revenue_date} "
                    f"(created from {min_raw} to {max_raw})"
                )
            else:
                logging.info(f"Processing {len(date_invoices)} invoices for revenue date {revenue_date}")

            # Identify paid invoices
            paid_invoices = self.identify_paid_invoices(date_invoices, all_receipts)

            if not paid_invoices:
                logging.info(f"No fully paid invoices found for revenue date {revenue_date}")
                return True

            # Aggregate data
            aggregation = self.aggregate_data(paid_invoices)

            logging.info(
                f"Revenue date {revenue_date} aggregation: "
                f"Individual Rate: {aggregation['individual_rate']:.2f}, "
                f"VAT: {aggregation['vat']:.2f}, Payment Methods: {len(aggregation['payment_methods'])}"
            )

            # Log payment method breakdown
            for method_id, amount in aggregation['payment_methods'].items():
                method_name = PAYMENT_METHOD_ACCOUNTS.get(
                    method_id,
                    (f"Unknown-{method_id}", f"Unknown Method {method_id}")
                )[1]
                logging.info(f"  Payment Method {method_id} ({method_name}): {amount:.2f}")

            conn.autocommit = False
            try:
                docu = self.generate_docu()
                year, month, serial = self.insert_fhgl_tx_hed(conn, docu, revenue_date, aggregation)
                self.insert_fhgl_tx_ded(conn, docu, year, month, serial, revenue_date, aggregation)
                self.insert_processed_invoices(conn, docu, paid_invoices)
                conn.commit()

                logging.info(
                    f"Successfully processed {len(paid_invoices)} invoices for revenue date {revenue_date}"
                )
                logging.info(
                    f"  Total SubTotal: {aggregation['individual_rate']:.2f}, "
                    f"Total VAT: {aggregation['vat']:.2f}"
                )
                return True

            except Exception as e:
                conn.rollback()
                logging.error(f"Database transaction failed for revenue date {revenue_date}: {str(e)}")
                return False

        except Exception as e:
            logging.error(f"Processing failed for revenue date {revenue_date}: {str(e)}")
            return False

    def process_daily_data(self) -> bool:
        """Process data with revenue date assignment based on 12:00 PM cutoff using creationDate"""
        try:
            if isinstance(self.api_fetch_start, datetime):
                api_start_str = self.api_fetch_start.strftime('%Y-%m-%d %H:%M:%S')
                api_end_str = self.api_fetch_end.strftime('%Y-%m-%d %H:%M:%S')
            else:
                api_start_str = f"{self.api_fetch_start} 12:00:00"
                api_end_str = f"{self.api_fetch_end} 12:00:00"

            if isinstance(self.start_date, datetime):
                revenue_start_str = self.start_date.strftime('%Y-%m-%d %H:%M:%S')
                revenue_end_str = self.end_date.strftime('%Y-%m-%d %H:%M:%S')
            else:
                revenue_start_str = f"{self.start_date} 12:00:00"
                revenue_end_str = f"{self.end_date} 12:00:00"

            logging.info(f"API fetch range: {api_start_str} to {api_end_str}")
            logging.info(f"Revenue date processing range: {revenue_start_str} to {revenue_end_str}")
            logging.info("Using revenue date assignment: Before 12:00 PM → Previous day, At/After 12:00 PM → Same day")

            # Fetch all data for the date range
            invoices = self.fetch_invoices()
            receipts = self.fetch_receipts()

            if not invoices and not receipts:
                logging.warning("No data retrieved from API")
                return False

            # Group invoices by revenue date
            grouped_invoices = self.group_invoices_by_revenue_date(invoices)

            if not grouped_invoices:
                logging.info("No invoices to process after grouping")
                return True

            total_processed_dates = 0
            total_processed_invoices = 0
            failed_dates = 0

            with pyodbc.connect(CONNECTION_STRING) as conn:
                # Process each revenue date separately
                for revenue_date, date_invoices in grouped_invoices.items():
                    success = self.process_single_revenue_date(conn, revenue_date, date_invoices, receipts)

                    if success:
                        total_processed_dates += 1
                        # Count only the invoices that were actually processed (paid)
                        paid_count = len(self.identify_paid_invoices(date_invoices, receipts))
                        total_processed_invoices += paid_count
                    else:
                        failed_dates += 1
                        logging.error(f"Failed to process invoices for revenue date {revenue_date}")

            # Final summary
            logging.info(f"=== PROCESSING SUMMARY ===")
            logging.info(f"API fetch range: {api_start_str} to {api_end_str}")
            logging.info(f"Revenue date range: {revenue_start_str} to {revenue_end_str}")
            logging.info(f"Total revenue dates processed: {total_processed_dates}/{len(grouped_invoices)}")
            logging.info(f"Total invoices processed: {total_processed_invoices}")
            logging.info(f"Failed revenue dates: {failed_dates}")

            # Log revenue date coverage
            for revenue_date, date_invoices in grouped_invoices.items():
                raw_dates = [inv.get('_raw_creation_datetime') for inv in date_invoices if
                             '_raw_creation_datetime' in inv]
                if raw_dates:
                    min_raw = min(raw_dates)
                    max_raw = max(raw_dates)
                    paid_count = len(self.identify_paid_invoices(date_invoices, receipts))
                    logging.info(
                        f"Revenue date {revenue_date}: {paid_count} invoices processed "
                        f"(created from {min_raw} to {max_raw})"
                    )

            return failed_dates == 0

        except Exception as e:
            logging.error(f"Overall processing failed: {str(e)}")
            return False


def main():
    """Main entry point"""
    import argparse
    parser = argparse.ArgumentParser(
        description='Nazeel to Comsys Integration - Revenue Date Assignment with 12:00 PM Cutoff using creationDate'
    )
    parser.add_argument(
        '--start-date',
        type=str,
<<<<<<< HEAD
        help='Start date with time (YYYY-MM-DD HH:MM:SS), default: 90 days ago at 12:00 PM'
=======
        help='Start date with time (YYYY-MM-DD HH:MM:SS), default: 60 days ago at 12:00 PM'
>>>>>>> c4dc4eb8
    )
    parser.add_argument(
        '--end-date',
        type=str,
        help='End date with time (YYYY-MM-DD HH:MM:SS), default: today at 12:00 PM'
    )
    parser.add_argument(
        '--dry-run',
        action='store_true',
        help='Perform a dry run without modifying the database'
    )
    args = parser.parse_args()

    if args.start_date and args.end_date:
        # Parse datetime strings
        start_date = datetime.strptime(args.start_date, '%Y-%m-%d %H:%M:%S')
        end_date = datetime.strptime(args.end_date, '%Y-%m-%d %H:%M:%S')
    else:
<<<<<<< HEAD
        # Default: Run as if it's 12:00 PM today, fetch last 90 days
        now = datetime.now()
        end_date = now.replace(hour=12, minute=0, second=0, microsecond=0)
        start_date = end_date - timedelta(days=90)
=======
        # Default: Run as if it's 12:00 PM today, fetch last 60 days
        now = datetime.now()
        end_date = now.replace(hour=12, minute=0, second=0, microsecond=0)
        start_date = end_date - timedelta(days=60)
>>>>>>> c4dc4eb8

    logging.info(f"Script run time: {datetime.now()}")
    logging.info(f"Date range: {start_date} to {end_date}")
    logging.info(f"Duration: {(end_date - start_date).days} days")

    if args.dry_run:
        logging.info("DRY RUN MODE: No database changes will be made")
        # TODO: Implement dry-run logic if needed

    integrator = NazeelComsysIntegrator(start_date, end_date)
    success = integrator.process_daily_data()

    if success:
        logging.info("Processing completed successfully")
        exit(0)
    else:
        logging.error("Processing failed")
        exit(1)


if __name__ == "__main__":
    main()<|MERGE_RESOLUTION|>--- conflicted
+++ resolved
@@ -1,4 +1,18 @@
 #!/usr/bin/env python3
+"""
+Nazeel API to Comsys Database Integration Script - Guest Ledger System v2.0
+WITH REFUND VOUCHERS SUPPORT
+Version: 2.0 - Production Ready
+Date: 2025-10-25
+Auth: Mahmoud Wahrani  senior developer at QP
+Features:
+- Guest Ledger clearing account system
+- Refund vouchers support
+- Staff Account for uncollected amounts
+- 12PM revenue date cutoff (invoices, receipts, refunds)
+- Multi-day receipt accumulation
+- Payment matching with tolerance rules
+"""
 
 import requests
 import pyodbc
@@ -7,140 +21,288 @@
 import json
 import logging
 from datetime import datetime, date, time, timedelta
-from dateutil.relativedelta import relativedelta
 from decimal import Decimal
 from typing import Dict, List, Tuple, Optional
 from collections import defaultdict
 
+# ============================================================================
 # Configuration
-API_KEY = "tgh1QayxXvoXL8vnpQ5SOAZeR0ZeR0"
-SECRET_KEY = "981fccc0-819e-4aa8-87d4-343c3c42c44a"
+# ============================================================================
+API_KEY = ""
+SECRET_KEY = ""
 BASE_URL = "https://eai.nazeel.net/api/odoo-TransactionsTransfer"
-CONNECTION_STRING = "DRIVER={SQL Server};SERVER=COMSYS-API;DATABASE=AlndalusLuxery1;Trusted_Connection=yes;"
-LOG_FILE = r"C:\Scripts\P03122\nazeel_log.txt"
+CONNECTION_STRING = "DRIVER={SQL Server};SERVER=COMSYS-API;DATABASE=AswarAlandalus;Trusted_Connection=yes;"
+LOG_FILE = r"C:\Scripts\P03139\nazeel_log.txt"
 
 # Table names
 HED_TABLE = "FhglTxHed"
 DED_TABLE = "FhglTxDed"
 
-# Cash Over & Short account for handling small differences
+# Account codes
+REVENUE_ACCOUNT = "101000020"
+VAT_ACCOUNT = "021500010"
+MUNICIPALITY_TAX_ACCOUNT = "021500090"
+PENALTIES_ACCOUNT = "021100040"
+GUEST_LEDGER_ACCOUNT = "011200010"
 CASH_OVER_SHORT_ACCOUNT = "505000098"
-MAX_CASH_OVER_SHORT = 10.00  # Maximum difference allowed in SAR
-
-# SQL to create processed invoices tracking table
-CREATE_PROCESSED_INVOICES_TABLE = """
-IF NOT EXISTS (SELECT * FROM sysobjects WHERE name='Processed_Invoices' AND xtype='U')
-CREATE TABLE Processed_Invoices (
-    Id INT IDENTITY(1,1) PRIMARY KEY,
-    InvoiceNumber NVARCHAR(50) NOT NULL,
-    ReservationNumber NVARCHAR(50) NOT NULL,
-    TotalAmount DECIMAL(18,6) NOT NULL,
-    ProcessedDate DATETIME NOT NULL DEFAULT GETDATE(),
-    Docu VARCHAR(5) NOT NULL,
-    InvoiceDate DATE NOT NULL,
-    RawInvoiceDate DATETIME NULL,
-    UNIQUE(InvoiceNumber, ReservationNumber)
-)
-"""
+STAFF_ACCOUNT = "011500070"
+
+# Payment matching thresholds
+EXACT_MATCH_TOLERANCE = 0.01  # SAR
+UNDERPAYMENT_TOLERANCE = 10.00  # SAR
 
 # Payment method mapping
 PAYMENT_METHOD_ACCOUNTS = {
     1: ("011500020", "Cash ( FO)"),
     2: ("011200065", "MADA"),
-    3: ("011200060", "Payment Method 3"),
-    4: ("011200050", "Payment Method 4"),
-    5: ("011500001", "Aljazera Bank"),
-    6: ("011200070", "American Express"),
+    3: ("-", "Payment Method 3"),
+    4: ("011500001", "Bank Transfer"),
+    5: ("-", "Aljazera Bank"),
+    6: ("-", "American Express"),
     7: ("011200050", "Visa Card"),
-    8: ("011200060", "Master Card 8"),
-    9: ("011500010", "Bank Transfer"),
-    10: ("011200100", "Other Electronic Payment")
+    8: ("011200060", "Master Card"),
+    9: ("-", " Payment Method 9"),
+    10: ("011200065", "GCCNET")
 }
+
+# ============================================================================
+# SQL Table Creation Scripts
+# ============================================================================
+
+CREATE_PROCESSED_INVOICES_TABLE = """
+IF NOT EXISTS (SELECT * FROM sysobjects WHERE name='Processed_Invoices' AND xtype='U')
+BEGIN
+    CREATE TABLE Processed_Invoices (
+        Id INT IDENTITY(1,1) PRIMARY KEY,
+        InvoiceNumber NVARCHAR(50) NOT NULL,
+        ReservationNumber NVARCHAR(50) NOT NULL,
+        TotalAmount DECIMAL(18,6) NOT NULL,
+        ProcessedDate DATETIME NOT NULL DEFAULT GETDATE(),
+        RevenueDate DATE NOT NULL,
+        RawInvoiceDate DATETIME NULL,
+        Docu VARCHAR(5) NOT NULL,
+        ComsysYear VARCHAR(4) NULL,
+        ComsysMonth VARCHAR(2) NULL,
+        ComsysSerial INT NULL,
+        UNIQUE(InvoiceNumber)
+    )
+END
+
+IF NOT EXISTS (SELECT * FROM INFORMATION_SCHEMA.COLUMNS WHERE TABLE_NAME = 'Processed_Invoices' AND COLUMN_NAME = 'RevenueDate')
+AND EXISTS (SELECT * FROM INFORMATION_SCHEMA.COLUMNS WHERE TABLE_NAME = 'Processed_Invoices' AND COLUMN_NAME = 'InvoiceDate')
+BEGIN
+    EXEC sp_rename 'Processed_Invoices.InvoiceDate', 'RevenueDate', 'COLUMN'
+END
+
+IF NOT EXISTS (SELECT * FROM INFORMATION_SCHEMA.COLUMNS WHERE TABLE_NAME = 'Processed_Invoices' AND COLUMN_NAME = 'ComsysYear')
+BEGIN
+    ALTER TABLE Processed_Invoices ADD ComsysYear VARCHAR(4) NULL
+END
+
+IF NOT EXISTS (SELECT * FROM INFORMATION_SCHEMA.COLUMNS WHERE TABLE_NAME = 'Processed_Invoices' AND COLUMN_NAME = 'ComsysMonth')
+BEGIN
+    ALTER TABLE Processed_Invoices ADD ComsysMonth VARCHAR(2) NULL
+END
+
+IF NOT EXISTS (SELECT * FROM INFORMATION_SCHEMA.COLUMNS WHERE TABLE_NAME = 'Processed_Invoices' AND COLUMN_NAME = 'ComsysSerial')
+BEGIN
+    ALTER TABLE Processed_Invoices ADD ComsysSerial INT NULL
+END
+"""
+
+CREATE_PROCESSED_RECEIPTS_TABLE = """
+IF NOT EXISTS (SELECT * FROM sysobjects WHERE name='Processed_Receipts' AND xtype='U')
+BEGIN
+    CREATE TABLE Processed_Receipts (
+        Id INT IDENTITY(1,1) PRIMARY KEY,
+        VoucherNumber NVARCHAR(50) NOT NULL,
+        ReservationNumber NVARCHAR(50) NOT NULL,
+        Amount DECIMAL(18,6) NOT NULL,
+        PaymentMethodId INT NOT NULL,
+        IssueDateTime DATETIME NOT NULL,
+        RevenueDate DATE NOT NULL,
+        ProcessedDate DATETIME NOT NULL DEFAULT GETDATE(),
+        Docu VARCHAR(5) NOT NULL,
+        ComsysYear VARCHAR(4) NULL,
+        ComsysMonth VARCHAR(2) NULL,
+        ComsysSerial INT NULL,
+        UNIQUE(VoucherNumber)
+    )
+END
+
+IF NOT EXISTS (SELECT * FROM INFORMATION_SCHEMA.COLUMNS WHERE TABLE_NAME = 'Processed_Receipts' AND COLUMN_NAME = 'ComsysYear')
+BEGIN
+    ALTER TABLE Processed_Receipts ADD ComsysYear VARCHAR(4) NULL
+END
+
+IF NOT EXISTS (SELECT * FROM INFORMATION_SCHEMA.COLUMNS WHERE TABLE_NAME = 'Processed_Receipts' AND COLUMN_NAME = 'ComsysMonth')
+BEGIN
+    ALTER TABLE Processed_Receipts ADD ComsysMonth VARCHAR(2) NULL
+END
+
+IF NOT EXISTS (SELECT * FROM INFORMATION_SCHEMA.COLUMNS WHERE TABLE_NAME = 'Processed_Receipts' AND COLUMN_NAME = 'ComsysSerial')
+BEGIN
+    ALTER TABLE Processed_Receipts ADD ComsysSerial INT NULL
+END
+"""
+
+CREATE_PROCESSED_REFUNDS_TABLE = """
+IF NOT EXISTS (SELECT * FROM sysobjects WHERE name='Processed_Refunds' AND xtype='U')
+BEGIN
+    CREATE TABLE Processed_Refunds (
+        Id INT IDENTITY(1,1) PRIMARY KEY,
+        VoucherNumber NVARCHAR(50) NOT NULL,
+        ReservationNumber NVARCHAR(50) NOT NULL,
+        Amount DECIMAL(18,6) NOT NULL,
+        PaymentMethodId INT NOT NULL,
+        IssueDateTime DATETIME NOT NULL,
+        RevenueDate DATE NOT NULL,
+        ProcessedDate DATETIME NOT NULL DEFAULT GETDATE(),
+        Docu VARCHAR(5) NOT NULL,
+        ComsysYear VARCHAR(4) NULL,
+        ComsysMonth VARCHAR(2) NULL,
+        ComsysSerial INT NULL,
+        UNIQUE(VoucherNumber)
+    )
+END
+
+IF NOT EXISTS (SELECT * FROM INFORMATION_SCHEMA.COLUMNS WHERE TABLE_NAME = 'Processed_Refunds' AND COLUMN_NAME = 'ComsysYear')
+BEGIN
+    ALTER TABLE Processed_Refunds ADD ComsysYear VARCHAR(4) NULL
+END
+
+IF NOT EXISTS (SELECT * FROM INFORMATION_SCHEMA.COLUMNS WHERE TABLE_NAME = 'Processed_Refunds' AND COLUMN_NAME = 'ComsysMonth')
+BEGIN
+    ALTER TABLE Processed_Refunds ADD ComsysMonth VARCHAR(2) NULL
+END
+
+IF NOT EXISTS (SELECT * FROM INFORMATION_SCHEMA.COLUMNS WHERE TABLE_NAME = 'Processed_Refunds' AND COLUMN_NAME = 'ComsysSerial')
+BEGIN
+    ALTER TABLE Processed_Refunds ADD ComsysSerial INT NULL
+END
+"""
+
+CREATE_STAFF_ACCOUNT_TABLE = """
+IF NOT EXISTS (SELECT * FROM sysobjects WHERE name='Staff_Account_Entries' AND xtype='U')
+BEGIN
+    CREATE TABLE Staff_Account_Entries (
+        Id INT IDENTITY(1,1) PRIMARY KEY,
+        InvoiceNumber NVARCHAR(50) NOT NULL,
+        ReservationNumber NVARCHAR(50) NOT NULL,
+        GuestName NVARCHAR(200) NULL,
+        InvoiceAmount DECIMAL(18,6) NOT NULL,
+        ReceivedAmount DECIMAL(18,6) NOT NULL,
+        ShortageAmount DECIMAL(18,6) NOT NULL,
+        ShortageType NVARCHAR(20) NOT NULL,
+        RevenueDate DATE NOT NULL,
+        ProcessedDate DATETIME NOT NULL DEFAULT GETDATE(),
+        Docu VARCHAR(5) NOT NULL,
+        ComsysYear VARCHAR(4) NULL,
+        ComsysMonth VARCHAR(2) NULL,
+        ComsysSerial INT NULL,
+        CollectedDate DATETIME NULL,
+        CollectedAmount DECIMAL(18,6) NULL,
+        CollectedBy NVARCHAR(100) NULL,
+        CollectionVoucherNumber NVARCHAR(50) NULL,
+        Status NVARCHAR(20) NOT NULL DEFAULT 'PENDING',
+        Notes NVARCHAR(500) NULL,
+        UNIQUE(InvoiceNumber)
+    )
+END
+
+IF NOT EXISTS (SELECT * FROM INFORMATION_SCHEMA.COLUMNS WHERE TABLE_NAME = 'Staff_Account_Entries' AND COLUMN_NAME = 'Status')
+BEGIN
+    ALTER TABLE Staff_Account_Entries ADD Status NVARCHAR(20) NOT NULL DEFAULT 'PENDING'
+END
+
+IF NOT EXISTS (SELECT * FROM INFORMATION_SCHEMA.COLUMNS WHERE TABLE_NAME = 'Staff_Account_Entries' AND COLUMN_NAME = 'CollectionVoucherNumber')
+BEGIN
+    ALTER TABLE Staff_Account_Entries ADD CollectionVoucherNumber NVARCHAR(50) NULL
+END
+"""
 
 # Setup logging
 logging.basicConfig(
     level=logging.INFO,
     format='%(asctime)s - %(levelname)s - %(message)s',
     handlers=[
-        logging.FileHandler(LOG_FILE),
+        logging.FileHandler(LOG_FILE, encoding='utf-8'),
         logging.StreamHandler()
     ]
 )
 
+# ============================================================================
+# Main Integration Class
+# ============================================================================
 
 class NazeelComsysIntegrator:
     def __init__(self, start_date=None, end_date=None):
-        """
-        Initialize integrator with date range.
-        Script should run daily at 12:00 PM on day D.
-<<<<<<< HEAD
-        Processes invoices from D-90 12:00:00 to D 12:00:00 for 90-day lookback.
-
-        IMPORTANT: API fetch starts from (D-61) 12:00:00 to capture invoices created before 12:00 PM
-        on D-90 that should be assigned to revenue date D-61.
-=======
-        Processes invoices from D-60 12:00:00 to D 12:00:00 for 60-day lookback.
-
-        IMPORTANT: API fetch starts from (D-61) 12:00:00 to capture invoices created before 12:00 PM
-        on D-60 that should be assigned to revenue date D-61.
->>>>>>> c4dc4eb8
-        """
+        """Initialize integrator with date range"""
         if start_date and end_date:
             self.start_date = start_date
             self.end_date = end_date
-            # Calculate API fetch range (fetch from 1 day earlier to catch before-noon invoices)
-            self.api_fetch_start = start_date - timedelta(days=1)
+            self.api_fetch_start = start_date
             self.api_fetch_end = end_date
         else:
-<<<<<<< HEAD
-            # Default: 90-day lookback from current date at 12:00 PM
             now = datetime.now()
             self.current_run_time = now.replace(hour=12, minute=0, second=0, microsecond=0)
             self.end_date = self.current_run_time
-            self.start_date = self.current_run_time - timedelta(days=90)
-            # Fetch from one day earlier to capture all invoices for the 90-day revenue period
-=======
-            # Default: 60-day lookback from current date at 12:00 PM
-            now = datetime.now()
-            self.current_run_time = now.replace(hour=12, minute=0, second=0, microsecond=0)
-            self.end_date = self.current_run_time
-            self.start_date = self.current_run_time - timedelta(days=60)
-            # Fetch from one day earlier to capture all invoices for the 60-day revenue period
->>>>>>> c4dc4eb8
-            self.api_fetch_start = self.start_date - timedelta(days=1)
+            self.start_date = self.current_run_time - timedelta(days=120)
+            self.api_fetch_start = self.start_date
             self.api_fetch_end = self.end_date
 
         self.current_date = date.today()
         self.auth_key = self._generate_auth_key()
-        self._ensure_processed_invoices_table()
+        self._ensure_tracking_tables()
 
     def _generate_auth_key(self) -> str:
-        """Generate MD5 hash for authKey using secret key and current date"""
+        """Generate MD5 hash for authKey"""
         date_str = self.current_date.strftime("%d/%m/%Y")
         combined = f"{SECRET_KEY}{date_str}"
         return hashlib.md5(combined.encode()).hexdigest()
 
-    def _ensure_processed_invoices_table(self):
-        """Ensure the processed invoices tracking table exists with RawInvoiceDate column"""
+    def _ensure_tracking_tables(self):
+        """Ensure tracking tables exist and have all required columns"""
         try:
             with pyodbc.connect(CONNECTION_STRING) as conn:
                 cursor = conn.cursor()
-                cursor.execute(CREATE_PROCESSED_INVOICES_TABLE)
-
-                # Check if RawInvoiceDate column exists, add if not
-                cursor.execute("""
-                    IF NOT EXISTS (
-                        SELECT * FROM INFORMATION_SCHEMA.COLUMNS 
-                        WHERE TABLE_NAME = 'Processed_Invoices' 
-                        AND COLUMN_NAME = 'RawInvoiceDate'
-                    )
-                    ALTER TABLE Processed_Invoices ADD RawInvoiceDate DATETIME NULL
-                """)
-
-                conn.commit()
-                logging.info("Processed_Invoices table verified/created with RawInvoiceDate column")
+                
+                for statement in CREATE_PROCESSED_INVOICES_TABLE.split('\nGO\n'):
+                    if statement.strip():
+                        try:
+                            cursor.execute(statement)
+                            conn.commit()
+                        except Exception as e:
+                            logging.debug(f"Statement execution note: {str(e)}")
+                
+                for statement in CREATE_PROCESSED_RECEIPTS_TABLE.split('\nGO\n'):
+                    if statement.strip():
+                        try:
+                            cursor.execute(statement)
+                            conn.commit()
+                        except Exception as e:
+                            logging.debug(f"Statement execution note: {str(e)}")
+                
+                for statement in CREATE_PROCESSED_REFUNDS_TABLE.split('\nGO\n'):
+                    if statement.strip():
+                        try:
+                            cursor.execute(statement)
+                            conn.commit()
+                        except Exception as e:
+                            logging.debug(f"Statement execution note: {str(e)}")
+                
+                for statement in CREATE_STAFF_ACCOUNT_TABLE.split('\nGO\n'):
+                    if statement.strip():
+                        try:
+                            cursor.execute(statement)
+                            conn.commit()
+                        except Exception as e:
+                            logging.debug(f"Statement execution note: {str(e)}")
+                
+                logging.info("✓ Tracking tables verified/created successfully")
+                
         except Exception as e:
-            logging.error(f"Failed to create/verify Processed_Invoices table: {str(e)}")
+            logging.error(f"Failed to ensure tracking tables: {str(e)}")
             raise
 
     def _validate_journal(self, conn, docu: str) -> bool:
@@ -149,13 +311,9 @@
             cursor = conn.cursor()
             cursor.execute("SELECT COUNT(*) FROM dbo.FGnrJour WHERE Journal = ?", (docu,))
             count = cursor.fetchone()[0]
-            if count == 0:
-                logging.error(f"Docu {docu} not found in dbo.FGnrJour table")
-                return False
-            logging.info(f"Validated Docu {docu} in dbo.FGnrJour")
-            return True
+            return count > 0
         except Exception as e:
-            logging.error(f"Failed to validate Docu {docu} in dbo.FGnrJour: {str(e)}")
+            logging.error(f"Failed to validate Docu {docu}: {str(e)}")
             return False
 
     def get_processed_invoices(self) -> set:
@@ -171,273 +329,395 @@
             logging.error(f"Failed to fetch processed invoices: {str(e)}")
             return set()
 
-    def filter_new_invoices(self, invoices: List[Dict]) -> List[Dict]:
-        """Filter out already processed invoices"""
-        processed_invoices = self.get_processed_invoices()
-        new_invoices = [
-            inv for inv in invoices
-            if inv.get('invoiceNumber') not in processed_invoices
-        ]
-        skipped_count = len(invoices) - len(new_invoices)
-        if skipped_count > 0:
-            logging.info(f"Skipped {skipped_count} already processed invoices")
-        logging.info(f"Found {len(new_invoices)} new invoices to process")
-        return new_invoices
-
-    def _make_api_request(self, endpoint: str) -> Optional[Dict]:
+    def get_processed_receipts(self) -> set:
+        """Get set of already processed receipt voucher numbers"""
+        try:
+            with pyodbc.connect(CONNECTION_STRING) as conn:
+                cursor = conn.cursor()
+                cursor.execute("SELECT VoucherNumber FROM Processed_Receipts")
+                processed = {row[0] for row in cursor.fetchall()}
+                logging.info(f"Found {len(processed)} previously processed receipts")
+                return processed
+        except Exception as e:
+            logging.debug(f"Processed_Receipts table may not exist yet: {str(e)}")
+            return set()
+
+    def get_processed_refunds(self) -> set:
+        """Get set of already processed refund voucher numbers"""
+        try:
+            with pyodbc.connect(CONNECTION_STRING) as conn:
+                cursor = conn.cursor()
+                cursor.execute("SELECT VoucherNumber FROM Processed_Refunds")
+                processed = {row[0] for row in cursor.fetchall()}
+                logging.info(f"Found {len(processed)} previously processed refunds")
+                return processed
+        except Exception as e:
+            logging.debug(f"Processed_Refunds table may not exist yet: {str(e)}")
+            return set()
+
+    def _make_api_request(self, endpoint: str) -> Optional[List]:
         """Make API request with proper headers and error handling"""
         url = f"{BASE_URL}/{endpoint}"
         headers = {
             "Content-Type": "application/json",
             "authKey": self.auth_key
         }
-
-        # Format dates for API request - use api_fetch_start to capture all needed invoices
+        
         if isinstance(self.api_fetch_start, datetime):
             start_str = self.api_fetch_start.strftime('%Y-%m-%d %H:%M')
             end_str = self.api_fetch_end.strftime('%Y-%m-%d %H:%M')
         else:
             start_str = f"{self.api_fetch_start} 12:00"
             end_str = f"{self.api_fetch_end} 12:00"
-
+        
         payload = {
             "apiKey": API_KEY,
             "dateFrom": start_str,
             "dateTo": end_str
         }
-
+        
         try:
-            logging.info(f"Making API request to {endpoint} for date range: {start_str} to {end_str}")
+            logging.info(f"Making API request to {endpoint}")
             response = requests.post(url, json=payload, headers=headers, timeout=60)
             response.raise_for_status()
             data = response.json()
+            
             if isinstance(data, dict) and data.get('status') == 200:
                 return data.get('data', [])
             elif isinstance(data, list):
                 return data
             else:
-                logging.error(f"API returned unexpected response: {data}")
+                logging.error(f"API returned unexpected response")
                 return None
         except requests.RequestException as e:
             logging.error(f"API request failed for {endpoint}: {str(e)}")
             return None
-        except json.JSONDecodeError as e:
-            logging.error(f"Failed to parse JSON response: {str(e)}")
-            return None
+
+    def assign_revenue_date(self, transaction_datetime: datetime) -> date:
+        """Assign revenue date - uses transaction date as-is (no cutoff)"""
+        return transaction_datetime.date()
 
     def fetch_invoices(self) -> List[Dict]:
-        """Fetch invoices from API"""
+        """Fetch invoices from API and filter out processed ones"""
         data = self._make_api_request("Getinvoices")
         if data is None:
             return []
-        if not isinstance(data, list):
-            logging.error(f"Expected list from API, got {type(data)}")
-            return []
-
+        
+        processed_invoices = self.get_processed_invoices()
         valid_invoices = []
+        
         for inv in data:
             if not isinstance(inv, dict) or inv.get('isReversed', False):
                 continue
-
+            
+            invoice_number = inv.get('invoiceNumber')
+            if invoice_number in processed_invoices:
+                continue
+            
             creation_date_str = inv.get('creationDate', '')
             if creation_date_str:
                 try:
                     creation_datetime = datetime.fromisoformat(creation_date_str.replace('Z', ''))
-                    # Exclude invoices created after the script's run time
                     if hasattr(self, 'current_run_time') and creation_datetime > self.current_run_time:
-                        logging.debug(
-                            f"Excluding invoice {inv.get('invoiceNumber')} created after run time: {creation_datetime}")
                         continue
+                    
+                    revenue_date = self.assign_revenue_date(creation_datetime)
+                    inv['_raw_creation_datetime'] = creation_datetime
+                    inv['_revenue_date'] = revenue_date
+                    
                 except ValueError:
-                    pass
-
+                    inv['_revenue_date'] = self.current_date
+            else:
+                inv['_revenue_date'] = self.current_date
+            
             valid_invoices.append(inv)
-
-        logging.info(f"Fetched {len(valid_invoices)} valid invoices")
+        
+        logging.info(f"✓ Fetched {len(valid_invoices)} new invoices")
         return valid_invoices
 
     def fetch_receipts(self) -> List[Dict]:
-        """Fetch receipt vouchers from API"""
+        """Fetch receipt vouchers from API and filter out processed ones"""
         data = self._make_api_request("GetReciptVouchers")
         if data is None:
             return []
-        if not isinstance(data, list):
-            logging.error(f"Expected list from API, got {type(data)}")
+        
+        processed_receipts = self.get_processed_receipts()
+        valid_receipts = []
+        
+        for rec in data:
+            if not isinstance(rec, dict) or rec.get('isCanceled', False):
+                continue
+            
+            voucher_number = rec.get('voucherNumber')
+            if voucher_number in processed_receipts:
+                continue
+            
+            issue_date_str = rec.get('issueDateTime', '')
+            if issue_date_str:
+                try:
+                    issue_datetime = datetime.fromisoformat(issue_date_str.replace('Z', ''))
+                    revenue_date = self.assign_revenue_date(issue_datetime)
+                    rec['_raw_issue_datetime'] = issue_datetime
+                    rec['_revenue_date'] = revenue_date
+                except ValueError:
+                    rec['_revenue_date'] = self.current_date
+            else:
+                rec['_revenue_date'] = self.current_date
+            
+            valid_receipts.append(rec)
+        
+        logging.info(f"✓ Fetched {len(valid_receipts)} new receipts")
+        return valid_receipts
+
+    def fetch_refunds(self) -> List[Dict]:
+        """Fetch refund vouchers from API and filter out processed ones"""
+        data = self._make_api_request("GetRefundVouchers")
+        if data is None:
             return []
-        valid_receipts = [rec for rec in data if isinstance(rec, dict) and not rec.get('isCanceled', False)]
-        logging.info(f"Fetched {len(valid_receipts)} valid receipts")
-        return valid_receipts
-
-    def assign_revenue_date(self, creation_datetime: datetime) -> date:
-        """
-        Assign revenue date based on 12:00 PM cutoff:
-        - Before 12:00 PM on day D → Revenue date D-1
-        - At/After 12:00 PM on day D → Revenue date D
-        """
-        noon = time(12, 0, 0)
-        creation_date = creation_datetime.date()
-        creation_time = creation_datetime.time()
-
-        if creation_time < noon:
-            # Before 12:00 PM → assign to previous day
-            revenue_date = creation_date - timedelta(days=1)
-        else:
-            # At/After 12:00 PM → assign to same day
-            revenue_date = creation_date
-
-        return revenue_date
-
-    def group_invoices_by_revenue_date(self, invoices: List[Dict]) -> Dict[date, List[Dict]]:
-        """
-        Group invoices by assigned revenue date based on creationDate.
-        Eliminates before_12/after_12 period grouping.
-        """
-        grouped_invoices = defaultdict(list)
-
-        for invoice in invoices:
-            creation_date_str = invoice.get('creationDate', '')
-
-            if creation_date_str:
+        
+        processed_refunds = self.get_processed_refunds()
+        valid_refunds = []
+        
+        for refund in data:
+            if not isinstance(refund, dict) or refund.get('isCanceled', False):
+                continue
+            
+            voucher_number = refund.get('voucherNumber')
+            if voucher_number in processed_refunds:
+                continue
+            
+            issue_date_str = refund.get('issueDateTime', '')
+            if issue_date_str:
                 try:
-                    # Parse the full timestamp
-                    creation_datetime = datetime.fromisoformat(creation_date_str.replace('Z', ''))
-
-                    # Assign revenue date
-                    revenue_date = self.assign_revenue_date(creation_datetime)
-
-                    # Store both raw and revenue dates in invoice for tracking
-                    invoice['_raw_creation_datetime'] = creation_datetime
-                    invoice['_revenue_date'] = revenue_date
-
-                    grouped_invoices[revenue_date].append(invoice)
-
-                    logging.debug(
-                        f"Invoice {invoice.get('invoiceNumber')}: "
-                        f"Created {creation_datetime}, Assigned to revenue date {revenue_date}"
-                    )
-
-                except ValueError as e:
-                    logging.warning(
-                        f"Could not parse creation date '{creation_date_str}' for invoice "
-                        f"{invoice.get('invoiceNumber')}: {e}. Assigning to current date."
-                    )
-                    revenue_date = self.current_date
-                    invoice['_revenue_date'] = revenue_date
-                    grouped_invoices[revenue_date].append(invoice)
+                    issue_datetime = datetime.fromisoformat(issue_date_str.replace('Z', ''))
+                    revenue_date = self.assign_revenue_date(issue_datetime)
+                    refund['_raw_issue_datetime'] = issue_datetime
+                    refund['_revenue_date'] = revenue_date
+                except ValueError:
+                    refund['_revenue_date'] = self.current_date
             else:
-                logging.warning(
-                    f"Invoice {invoice.get('invoiceNumber')} has no creation date, "
-                    f"assigning to revenue date {self.current_date}"
-                )
-                revenue_date = self.current_date
-                invoice['_revenue_date'] = revenue_date
-                grouped_invoices[revenue_date].append(invoice)
-
-        # Sort by revenue date for consistent processing
-        sorted_groups = dict(sorted(grouped_invoices.items()))
-
-        logging.info(f"Grouped {len(invoices)} invoices into {len(sorted_groups)} revenue date groups:")
-        for revenue_date, date_invoices in sorted_groups.items():
-            # Calculate the range of raw creation timestamps
-            raw_dates = [inv.get('_raw_creation_datetime') for inv in date_invoices if '_raw_creation_datetime' in inv]
-            if raw_dates:
-                min_raw = min(raw_dates)
-                max_raw = max(raw_dates)
-                logging.info(
-                    f"  Revenue date {revenue_date}: {len(date_invoices)} invoices "
-                    f"(created from {min_raw} to {max_raw})"
-                )
-            else:
-                logging.info(f"  Revenue date {revenue_date}: {len(date_invoices)} invoices")
-
+                refund['_revenue_date'] = self.current_date
+            
+            valid_refunds.append(refund)
+        
+        logging.info(f"✓ Fetched {len(valid_refunds)} new refunds")
+        return valid_refunds
+
+    def group_by_revenue_date(self, items: List[Dict], item_type: str) -> Dict[date, List[Dict]]:
+        """Group items by revenue date"""
+        grouped = defaultdict(list)
+        for item in items:
+            revenue_date = item.get('_revenue_date', self.current_date)
+            grouped[revenue_date].append(item)
+        
+        sorted_groups = dict(sorted(grouped.items()))
+        logging.info(f"Grouped {len(items)} {item_type} into {len(sorted_groups)} date groups")
         return sorted_groups
 
-    def identify_paid_invoices(self, invoices: List[Dict], receipts: List[Dict]) -> List[Dict]:
-        """Identify fully paid invoices by matching with receipts"""
-        paid_invoices = []
-        new_invoices = self.filter_new_invoices(invoices)
-        receipts_by_reservation = {}
-
-        for receipt in receipts:
+    def build_receipt_lookup(self, all_receipts: List[Dict]) -> Dict[str, List[Dict]]:
+        """Build lookup dictionary of receipts by reservation number"""
+        receipt_lookup = defaultdict(list)
+        for receipt in all_receipts:
             reservation_num = receipt.get('reservationNumber')
             if reservation_num:
-                if reservation_num not in receipts_by_reservation:
-                    receipts_by_reservation[reservation_num] = []
-                receipts_by_reservation[reservation_num].append(receipt)
-
-        for invoice in new_invoices:
-            reservation_num = invoice.get('reservationNumber')
-            total_amount = float(invoice.get('totalAmount', 0))
-            if reservation_num in receipts_by_reservation:
-                receipt_total = sum(
-                    float(rec.get('amount', 0))
-                    for rec in receipts_by_reservation[reservation_num]
-                )
-                if abs(receipt_total - total_amount) < 0.01:
-                    invoice['matching_receipts'] = receipts_by_reservation[reservation_num]
-                    paid_invoices.append(invoice)
-                    revenue_date = invoice.get('_revenue_date', 'N/A')
-                    raw_datetime = invoice.get('_raw_creation_datetime', 'N/A')
-                    logging.debug(
-                        f"Invoice {invoice.get('invoiceNumber')} is fully paid: "
-                        f"{receipt_total:.2f}/{total_amount:.2f}, "
-                        f"Created {raw_datetime}, Revenue date {revenue_date}"
-                    )
-                else:
-                    logging.debug(
-                        f"Invoice {invoice.get('invoiceNumber')} is partially paid: "
-                        f"{receipt_total:.2f}/{total_amount:.2f}"
-                    )
-
-        logging.info(
-            f"Identified {len(paid_invoices)} new fully paid invoices from "
-            f"{len(new_invoices)} total new invoices"
-        )
-        return paid_invoices
-
-    def aggregate_data(self, paid_invoices: List[Dict]) -> Dict:
-        """Aggregate data for database insertion using exact API values"""
-        aggregation = {
-            'individual_rate': 0,
-            'vat': 0,
-            'municipality_tax': 0,
-            'payment_methods': {}
+                receipt_lookup[reservation_num].append(receipt)
+        return receipt_lookup
+
+    def build_refund_lookup(self, all_refunds: List[Dict]) -> Dict[str, List[Dict]]:
+        """Build lookup dictionary of refunds by reservation number"""
+        refund_lookup = defaultdict(list)
+        for refund in all_refunds:
+            reservation_num = refund.get('reservationNumber')
+            if reservation_num:
+                refund_lookup[reservation_num].append(refund)
+        return refund_lookup
+
+    def match_invoice_to_receipts(self, invoice: Dict, receipt_lookup: Dict[str, List[Dict]], 
+                                  refund_lookup: Dict[str, List[Dict]]) -> Tuple[str, float, float, float, float, str]:
+        """Match invoice to receipts and refunds, determine processing status"""
+        reservation_num = invoice.get('reservationNumber')
+        invoice_amount = float(invoice.get('totalAmount', 0))
+        
+        receipts = receipt_lookup.get(reservation_num, [])
+        receipt_total = sum(float(r.get('amount', 0)) for r in receipts)
+        
+        refunds = refund_lookup.get(reservation_num, [])
+        refund_total = sum(abs(float(r.get('amount', 0))) for r in refunds)
+        
+        net_received = receipt_total - refund_total
+        difference = net_received - invoice_amount
+        
+        if abs(difference) <= EXACT_MATCH_TOLERANCE:
+            return ('PROCESS_EXACT', invoice_amount, receipt_total, refund_total, net_received, 'Exact match')
+        elif difference > EXACT_MATCH_TOLERANCE:
+            if refunds:
+                return ('PROCESS_OVERPAID_PARTIAL_REFUND', invoice_amount, receipt_total, refund_total, net_received,
+                       f'Overpaid by {difference:.2f} SAR (partial refund) → Cash O/S')
+            else:
+                return ('PROCESS_OVERPAID_NO_REFUND', invoice_amount, receipt_total, refund_total, net_received,
+                       f'Overpaid by {difference:.2f} SAR (no refund) → Cash O/S')
+        elif abs(difference) <= UNDERPAYMENT_TOLERANCE:
+            return ('PROCESS_UNDERPAID_SMALL', invoice_amount, receipt_total, refund_total, net_received,
+                   f'Short by {abs(difference):.2f} SAR → Cash O/S')
+        else:
+            if net_received == 0:
+                return ('PROCESS_NO_NET_PAYMENT', invoice_amount, receipt_total, refund_total, net_received,
+                       f'No net payment → Staff Account')
+            else:
+                return ('PROCESS_UNDERPAID_LARGE', invoice_amount, receipt_total, refund_total, net_received,
+                       f'Short by {abs(difference):.2f} SAR → Staff Account')
+
+    def extract_invoice_components(self, invoice: Dict) -> Dict[str, float]:
+        """Extract revenue components from invoice"""
+        components = {
+            'individual_rate': 0.0,
+            'vat': 0.0,
+            'municipality_tax': 0.0,
+            'penalties': 0.0
         }
-
-        for invoice in paid_invoices:
-            invoice_vat = 0
-            invoice_subtotal = 0
-
-            # Use invoice item details if available
-            if invoice.get('invoicesItemsDetalis'):
-                for item in invoice.get('invoicesItemsDetalis', []):
-                    item_subtotal = float(item.get('subTotal', 0))
-                    item_vat = float(item.get('vatTaxCalculatedTotal', 0))
-
-                    invoice_subtotal += item_subtotal
-                    invoice_vat += item_vat
-            else:
-                # Fallback to invoice-level fields
-                total_amount = float(invoice.get('totalAmount', 0))
-                invoice_vat = float(invoice.get('vatAmount', 0))
-                invoice_subtotal = total_amount - invoice_vat
-
-            aggregation['individual_rate'] += invoice_subtotal
-            aggregation['vat'] += invoice_vat
-
-            # Process matching receipts for payment methods
-            for receipt in invoice.get('matching_receipts', []):
+        
+        components['vat'] = float(invoice.get('vatAmount', 0))
+        
+        for item in invoice.get('invoicesItemsDetalis', []):
+            item_subtotal = float(item.get('subTotal', 0))
+            item_type = item.get('itemType')
+            item_type_str = item.get('type', '')
+            
+            if item_type == 4 or item_type_str.startswith('Fee--'):
+                components['municipality_tax'] += item_subtotal
+            elif item_type == 3:
+                components['penalties'] += item_subtotal
+            elif item_type == 1:
+                components['individual_rate'] += item_subtotal
+        
+        return components
+
+    def process_revenue_date(self, conn, revenue_date: date, date_receipts: List[Dict], 
+                            date_invoices: List[Dict], date_refunds: List[Dict],
+                            receipt_lookup: Dict[str, List[Dict]], refund_lookup: Dict[str, List[Dict]]) -> bool:
+        """Process all transactions for a single revenue date including refunds"""
+        try:
+            logging.info(f"\n{'='*80}")
+            logging.info(f"Processing Revenue Date: {revenue_date}")
+            logging.info(f"Receipts: {len(date_receipts)} | Refunds: {len(date_refunds)} | Invoices: {len(date_invoices)}")
+            
+            processable_invoices = []
+            cash_over_short_entries = []
+            staff_account_entries = []
+            
+            for invoice in date_invoices:
+                status, invoice_amt, receipt_total, refund_total, net_received, reason = \
+                    self.match_invoice_to_receipts(invoice, receipt_lookup, refund_lookup)
+                
+                invoice['_match_status'] = status
+                invoice['_match_reason'] = reason
+                invoice['_receipt_amount'] = receipt_total
+                invoice['_refund_amount'] = refund_total
+                invoice['_net_received'] = net_received
+                
+                processable_invoices.append(invoice)
+                
+                difference = net_received - invoice_amt
+                
+                if abs(difference) > EXACT_MATCH_TOLERANCE:
+                    if difference > 0:
+                        cash_over_short_entries.append({
+                            'invoice_number': invoice.get('invoiceNumber'),
+                            'reservation': invoice.get('reservationNumber'),
+                            'amount': difference,
+                            'type': 'overpayment'
+                        })
+                    elif abs(difference) <= UNDERPAYMENT_TOLERANCE:
+                        cash_over_short_entries.append({
+                            'invoice_number': invoice.get('invoiceNumber'),
+                            'reservation': invoice.get('reservationNumber'),
+                            'amount': difference,
+                            'type': 'underpayment_small'
+                        })
+                    else:
+                        staff_account_entries.append({
+                            'invoice': invoice,
+                            'invoice_number': invoice.get('invoiceNumber'),
+                            'reservation': invoice.get('reservationNumber'),
+                            'guest_name': invoice.get('customerName', ''),
+                            'invoice_amount': invoice_amt,
+                            'received_amount': receipt_total,
+                            'refunded_amount': refund_total,
+                            'net_received': net_received,
+                            'shortage': abs(difference),
+                            'type': 'NO_NET_PAYMENT' if net_received == 0 else 'UNDERPAID'
+                        })
+            
+            logging.info(f"All {len(processable_invoices)} invoices will be processed")
+            
+            payment_methods = defaultdict(float)
+            for receipt in date_receipts:
                 method_id = receipt.get('paymentMethodId')
                 amount = float(receipt.get('amount', 0))
-                if method_id not in aggregation['payment_methods']:
-                    aggregation['payment_methods'][method_id] = 0
-                aggregation['payment_methods'][method_id] += amount
-
-        return aggregation
+                payment_methods[method_id] += amount
+            
+            refund_methods = defaultdict(float)
+            for refund in date_refunds:
+                method_id = refund.get('paymentMethodId')
+                amount = abs(float(refund.get('amount', 0)))
+                refund_methods[method_id] += amount
+            
+            total_receipts = sum(payment_methods.values())
+            total_refunds = sum(refund_methods.values())
+            
+            revenue_components = {
+                'individual_rate': 0.0,
+                'vat': 0.0,
+                'municipality_tax': 0.0,
+                'penalties': 0.0
+            }
+            
+            for invoice in processable_invoices:
+                components = self.extract_invoice_components(invoice)
+                for key in revenue_components:
+                    revenue_components[key] += components[key]
+            
+            total_revenue = sum(revenue_components.values())
+            cash_over_short_total = sum(entry['amount'] for entry in cash_over_short_entries)
+            staff_account_total = sum(entry['shortage'] for entry in staff_account_entries)
+            guest_ledger_amount = total_receipts - total_revenue - cash_over_short_total - staff_account_total - total_refunds
+            
+            logging.info(f"Receipts: {total_receipts:.2f} | Refunds: {total_refunds:.2f} | Revenue: {total_revenue:.2f}")
+            logging.info(f"Cash O/S: {cash_over_short_total:.2f} | Staff: {staff_account_total:.2f} | Guest Ledger: {guest_ledger_amount:.2f}")
+            
+            conn.autocommit = False
+            try:
+                docu = self.generate_docu()
+                
+                if not self._validate_journal(conn, docu):
+                    raise ValueError(f"Invalid Docu {docu}")
+                
+                year, month, serial = self.insert_fhgl_tx_hed(conn, docu, revenue_date)
+                self.insert_fhgl_tx_ded(conn, docu, year, month, serial, revenue_date,
+                                       payment_methods, refund_methods, revenue_components, 
+                                       cash_over_short_total, staff_account_total, guest_ledger_amount)
+                
+                self.insert_processed_receipts(conn, docu, year, month, serial, date_receipts)
+                self.insert_processed_refunds(conn, docu, year, month, serial, date_refunds)
+                self.insert_processed_invoices(conn, docu, year, month, serial, processable_invoices)
+                self.insert_staff_account_entries(conn, docu, year, month, serial, revenue_date, staff_account_entries)
+                
+                conn.commit()
+                logging.info(f"✓ Successfully committed transaction")
+                return True
+                
+            except Exception as e:
+                conn.rollback()
+                logging.error(f"✗ Transaction failed: {str(e)}")
+                return False
+                
+        except Exception as e:
+            logging.error(f"✗ Processing failed: {str(e)}")
+            return False
 
     def generate_docu(self) -> str:
         """Generate document number"""
-        return "113"
+        return "115"
 
     def get_next_serial(self, conn, docu: str, year: str, month: str) -> int:
         """Get the next available serial number"""
@@ -453,402 +733,410 @@
             logging.error(f"Error getting next serial: {str(e)}")
             return 1
 
-    def insert_fhgl_tx_hed(self, conn, docu: str, revenue_date: date, aggregation: Dict) -> Tuple[str, str, int]:
-        """Insert record into FhglTxHed table using revenue date"""
-        if not self._validate_journal(conn, docu):
-            raise ValueError(f"Invalid Docu {docu} for FhglTxHed insertion")
-
+    def insert_fhgl_tx_hed(self, conn, docu: str, revenue_date: date) -> Tuple[str, str, int]:
+        """Insert record into FhglTxHed table"""
         cursor = conn.cursor()
         year = str(revenue_date.year)
         month = f"{revenue_date.month:02d}"
         serial = self.get_next_serial(conn, docu, year, month)
         date_val = revenue_date.strftime('%Y-%m-%d')
-        row_guid = str(uuid.uuid4()).upper()
-
+        
         sql = f"""
         INSERT INTO {HED_TABLE} (Docu, Year, Month, Serial, Date, Currency, Rate, Posted, ReEvaluate, RepeatedSerial, Flag)
         VALUES ('{docu}', '{year}', '{month}', {serial}, '{date_val}', '001', 1.0, 0, 0, NULL, NULL)
         """
         cursor.execute(sql)
-        logging.info(
-            f"Inserted {HED_TABLE} record: {docu}-{year}-{month}-{serial} "
-            f"for revenue date {revenue_date}"
-        )
         return year, month, serial
 
     def insert_fhgl_tx_ded(self, conn, docu: str, year: str, month: str, serial: int,
-                           revenue_date: date, aggregation: Dict) -> None:
-        """Insert records into FhglTxDed table with Cash Over & Short handling"""
+                          revenue_date: date, payment_methods: Dict[int, float],
+                          refund_methods: Dict[int, float], revenue_components: Dict[str, float],
+                          cash_over_short: float, staff_account: float, guest_ledger: float) -> None:
+        """Insert records into FhglTxDed table with refunds support"""
         cursor = conn.cursor()
         line = 1
-
-        # Round all amounts to 2 decimal places
-        individual_rate = round(aggregation['individual_rate'], 2)
-        vat = round(aggregation['vat'], 2)
-        payment_methods = {k: round(v, 2) for k, v in aggregation['payment_methods'].items()}
-
-        # Calculate totals for validation
-        total_credits = individual_rate + vat
-        total_debits = sum(payment_methods.values())
-
-        # Calculate the difference
-        difference = round(total_credits - total_debits, 2)
-
-        # Log the balance check
-        logging.info(
-            f"Balance check for revenue date {revenue_date}: "
-            f"Credits={total_credits:.2f}, Debits={total_debits:.2f}, Difference={difference:.2f}"
-        )
-
-        # Check if difference exceeds maximum allowed
-        if abs(difference) > MAX_CASH_OVER_SHORT:
-            logging.error(
-                f"CRITICAL: Debit/Credit imbalance exceeds {MAX_CASH_OVER_SHORT} SAR "
-                f"for revenue date {revenue_date}! Difference: {abs(difference):.2f}"
-            )
-            logging.error("This indicates partially paid invoices are being processed as fully paid!")
-            raise ValueError(
-                f"Accounting imbalance for revenue date {revenue_date}: "
-                f"Credits={total_credits:.2f}, Debits={total_debits:.2f}, Difference={abs(difference):.2f}"
-            )
-
-        # Individual Rate (Credit)
-        if individual_rate > 0:
-            self._insert_fhgl_tx_ded_line(
-                cursor, docu, year, month, serial, line,
-                "101000020", 0, individual_rate, 0, individual_rate,
-                f"FOC Dep.: Individual Rate for {revenue_date}"
-            )
-            line += 1
-
-        # VAT (Credit)
-        if vat > 0:
-            self._insert_fhgl_tx_ded_line(
-                cursor, docu, year, month, serial, line,
-                "021500010", 0, vat, 0, vat,
-                f"FOC Dep.: Value Added Tax for {revenue_date}"
-            )
-            line += 1
-
-        # Municipality Tax (Credit - placeholder)
-        self._insert_fhgl_tx_ded_line(
-            cursor, docu, year, month, serial, line,
-            "021500090", 0, 0, 0, 0,
-            f"FOC Dep.: Municipality Tax for {revenue_date}"
-        )
-        line += 1
-
-        # Payment Methods (Debits)
+        
+        payment_methods = {k: round(v, 2) for k, v in payment_methods.items()}
+        refund_methods = {k: round(v, 2) for k, v in refund_methods.items()}
+        revenue_components = {k: round(v, 2) for k, v in revenue_components.items()}
+        cash_over_short = round(cash_over_short, 2)
+        staff_account = round(staff_account, 2)
+        guest_ledger = round(guest_ledger, 2)
+        
+        # Debit: Payment Methods
         for method_id, amount in payment_methods.items():
-            if method_id in PAYMENT_METHOD_ACCOUNTS:
+            if amount > 0 and method_id in PAYMENT_METHOD_ACCOUNTS:
                 account, description = PAYMENT_METHOD_ACCOUNTS[method_id]
-                self._insert_fhgl_tx_ded_line(
+                self._insert_ded_line(
                     cursor, docu, year, month, serial, line,
                     account, amount, 0, amount, 0,
                     f"FOC Dep.: {description} for {revenue_date}"
                 )
                 line += 1
-            else:
-                logging.warning(
-                    f"Creating entry for unknown payment method ID: {method_id}, amount: {amount:.2f}"
-                )
-                self._insert_fhgl_tx_ded_line(
+        
+        # Debit: Staff Account
+        if staff_account > 0:
+            self._insert_ded_line(
+                cursor, docu, year, month, serial, line,
+                STAFF_ACCOUNT, staff_account, 0, staff_account, 0,
+                f"FOC Dep.: Staff C/L for {revenue_date}"
+            )
+            line += 1
+        
+        # Debit: Guest Ledger (release prepayments)
+        if guest_ledger < 0:
+            self._insert_ded_line(
+                cursor, docu, year, month, serial, line,
+                GUEST_LEDGER_ACCOUNT, abs(guest_ledger), 0, abs(guest_ledger), 0,
+                f"FOC Dep.: Guest Ledger for {revenue_date}"
+            )
+            line += 1
+        
+        # Credit: Revenue Components
+        if revenue_components['individual_rate'] > 0:
+            self._insert_ded_line(
+                cursor, docu, year, month, serial, line,
+                REVENUE_ACCOUNT, 0, revenue_components['individual_rate'], 
+                0, revenue_components['individual_rate'],
+                f"FOC Dep.: Individual Rate for {revenue_date}"
+            )
+            line += 1
+        
+        if revenue_components['vat'] > 0:
+            self._insert_ded_line(
+                cursor, docu, year, month, serial, line,
+                VAT_ACCOUNT, 0, revenue_components['vat'],
+                0, revenue_components['vat'],
+                f"FOC Dep.: VAT for {revenue_date}"
+            )
+            line += 1
+        
+        if revenue_components['municipality_tax'] > 0:
+            self._insert_ded_line(
+                cursor, docu, year, month, serial, line,
+                MUNICIPALITY_TAX_ACCOUNT, 0, revenue_components['municipality_tax'],
+                0, revenue_components['municipality_tax'],
+                f"FOC Dep.: Municipality Tax for {revenue_date}"
+            )
+            line += 1
+        
+        if revenue_components['penalties'] > 0:
+            self._insert_ded_line(
+                cursor, docu, year, month, serial, line,
+                PENALTIES_ACCOUNT, 0, revenue_components['penalties'],
+                0, revenue_components['penalties'],
+                f"FOC Dep.: Penalties for {revenue_date}"
+            )
+            line += 1
+        
+        # Credit: Refund Methods
+        for method_id, amount in refund_methods.items():
+            if amount > 0 and method_id in PAYMENT_METHOD_ACCOUNTS:
+                account, description = PAYMENT_METHOD_ACCOUNTS[method_id]
+                self._insert_ded_line(
                     cursor, docu, year, month, serial, line,
-                    "011200999", amount, 0, amount, 0,
-                    f"FOC Dep.: Unknown Payment Method {method_id} for {revenue_date}"
+                    account, 0, amount, 0, amount,
+                    f"FOC Dep.: Refund {description} for {revenue_date}"
                 )
                 line += 1
-
-        # Handle Cash Over & Short if there's a difference
-        if abs(difference) > 0:
-            if difference > 0:
-                # Credits > Debits: We need to debit Cash Over & Short
-                self._insert_fhgl_tx_ded_line(
+        
+        # Cash Over/Short
+        if abs(cash_over_short) > 0:
+            if cash_over_short > 0:
+                self._insert_ded_line(
                     cursor, docu, year, month, serial, line,
-                    CASH_OVER_SHORT_ACCOUNT, abs(difference), 0, abs(difference), 0,
-                    f"FOC Dep.: Cash Over & Short for {revenue_date}"
-                )
-                logging.info(
-                    f"Added Cash Over & Short DEBIT of {abs(difference):.2f} SAR "
-                    f"for revenue date {revenue_date}"
+                    CASH_OVER_SHORT_ACCOUNT, 0, abs(cash_over_short),
+                    0, abs(cash_over_short),
+                    f"FOC Dep.: Cash O/S for {revenue_date}"
                 )
             else:
-                # Debits > Credits: We need to credit Cash Over & Short
-                self._insert_fhgl_tx_ded_line(
+                self._insert_ded_line(
                     cursor, docu, year, month, serial, line,
-                    CASH_OVER_SHORT_ACCOUNT, 0, abs(difference), 0, abs(difference),
-                    f"FOC Dep.: Cash Over & Short for {revenue_date}"
-                )
-                logging.info(
-                    f"Added Cash Over & Short CREDIT of {abs(difference):.2f} SAR "
-                    f"for revenue date {revenue_date}"
+                    CASH_OVER_SHORT_ACCOUNT, abs(cash_over_short), 0,
+                    abs(cash_over_short), 0,
+                    f"FOC Dep.: Cash O/S for {revenue_date}"
                 )
             line += 1
-
-        logging.info(
-            f"Inserted {line - 1} {DED_TABLE} records with balanced debits/credits "
-            f"for revenue date {revenue_date}"
-        )
-
-    def _insert_fhgl_tx_ded_line(self, cursor, docu: str, year: str, month: str, serial: int,
-                                 line: int, account: str, valu_le_dr: float, valu_le_cr: float,
-                                 valu_fc_dr: float, valu_fc_cr: float, desc: str) -> None:
+        
+        # Credit: Guest Ledger (prepayments)
+        if guest_ledger > 0:
+            self._insert_ded_line(
+                cursor, docu, year, month, serial, line,
+                GUEST_LEDGER_ACCOUNT, 0, abs(guest_ledger),
+                0, abs(guest_ledger),
+                f"FOC Dep.: Guest Ledger for {revenue_date}"
+            )
+            line += 1
+
+    def _insert_ded_line(self, cursor, docu: str, year: str, month: str, serial: int,
+                        line: int, account: str, valu_le_dr: float, valu_le_cr: float,
+                        valu_fc_dr: float, valu_fc_cr: float, desc: str) -> None:
         """Insert a single line into FhglTxDed table"""
-        row_guid = str(uuid.uuid4()).upper()
         desc_truncated = desc[:40] if len(desc) > 40 else desc.replace("'", "''")
         sql = f"""
         INSERT INTO {DED_TABLE} (Docu, Year, Month, Serial, Line, Account, ValuLeDr, ValuLeCr, ValuFcDr, ValuFcCr, [Desc])
-        VALUES ('{docu}', '{year}', '{month}', {serial}, {line}, '{account}', {valu_le_dr}, {valu_le_cr}, {valu_fc_dr}, {valu_fc_cr}, '{desc_truncated}')
+        VALUES ('{docu}', '{year}', '{month}', {serial}, {line}, '{account}', 
+                {valu_le_dr}, {valu_le_cr}, {valu_fc_dr}, {valu_fc_cr}, '{desc_truncated}')
         """
         cursor.execute(sql)
-        logging.debug(f"Inserted {DED_TABLE} line {line}: {account} - Dr:{valu_le_dr}, Cr:{valu_le_cr}")
-
-    def insert_processed_invoices(self, conn, docu: str, paid_invoices: List[Dict]) -> None:
-        """Insert processed invoices into tracking table with revenue date and raw creation date"""
+
+    def insert_processed_receipts(self, conn, docu: str, year: str, month: str, 
+                                  serial: int, receipts: List[Dict]) -> None:
+        """Insert processed receipts into tracking table"""
+        if not receipts:
+            return
+        
         cursor = conn.cursor()
-        for invoice in paid_invoices:
-            invoice_number = invoice.get('invoiceNumber', '').replace("'", "''")
-            reservation_number = invoice.get('reservationNumber', '').replace("'", "''")
+        
+        for receipt in receipts:
+            voucher_num = receipt.get('voucherNumber', '').replace("'", "''")
+            reservation_num = receipt.get('reservationNumber', '').replace("'", "''")
+            amount = float(receipt.get('amount', 0))
+            payment_method_id = receipt.get('paymentMethodId', 0)
+            issue_datetime = receipt.get('_raw_issue_datetime')
+            revenue_date = receipt.get('_revenue_date')
+            
+            issue_dt_str = issue_datetime.strftime('%Y-%m-%d %H:%M:%S') if issue_datetime else datetime.now().strftime('%Y-%m-%d %H:%M:%S')
+            revenue_date_str = revenue_date.strftime('%Y-%m-%d') if revenue_date else date.today().strftime('%Y-%m-%d')
+            
+            try:
+                sql = f"""
+                INSERT INTO Processed_Receipts 
+                (VoucherNumber, ReservationNumber, Amount, PaymentMethodId, IssueDateTime, RevenueDate, Docu, ComsysYear, ComsysMonth, ComsysSerial)
+                VALUES ('{voucher_num}', '{reservation_num}', {amount}, {payment_method_id}, 
+                        '{issue_dt_str}', '{revenue_date_str}', '{docu}', '{year}', '{month}', {serial})
+                """
+                cursor.execute(sql)
+            except pyodbc.IntegrityError:
+                pass
+            except Exception as e:
+                logging.warning(f"Error inserting receipt {voucher_num}: {str(e)}")
+
+    def insert_processed_refunds(self, conn, docu: str, year: str, month: str, 
+                                  serial: int, refunds: List[Dict]) -> None:
+        """Insert processed refunds into tracking table"""
+        if not refunds:
+            return
+        
+        cursor = conn.cursor()
+        
+        for refund in refunds:
+            voucher_num = refund.get('voucherNumber', '').replace("'", "''")
+            reservation_num = refund.get('reservationNumber', '').replace("'", "''")
+            amount = float(refund.get('amount', 0))
+            payment_method_id = refund.get('paymentMethodId', 0)
+            issue_datetime = refund.get('_raw_issue_datetime')
+            revenue_date = refund.get('_revenue_date')
+            
+            issue_dt_str = issue_datetime.strftime('%Y-%m-%d %H:%M:%S') if issue_datetime else datetime.now().strftime('%Y-%m-%d %H:%M:%S')
+            revenue_date_str = revenue_date.strftime('%Y-%m-%d') if revenue_date else date.today().strftime('%Y-%m-%d')
+            
+            try:
+                sql = f"""
+                INSERT INTO Processed_Refunds 
+                (VoucherNumber, ReservationNumber, Amount, PaymentMethodId, IssueDateTime, RevenueDate, Docu, ComsysYear, ComsysMonth, ComsysSerial)
+                VALUES ('{voucher_num}', '{reservation_num}', {amount}, {payment_method_id}, 
+                        '{issue_dt_str}', '{revenue_date_str}', '{docu}', '{year}', '{month}', {serial})
+                """
+                cursor.execute(sql)
+            except pyodbc.IntegrityError:
+                pass
+            except Exception as e:
+                logging.warning(f"Error inserting refund {voucher_num}: {str(e)}")
+
+    def insert_processed_invoices(self, conn, docu: str, year: str, month: str,
+                                  serial: int, invoices: List[Dict]) -> None:
+        """Insert processed invoices into tracking table"""
+        if not invoices:
+            return
+        
+        cursor = conn.cursor()
+        
+        for invoice in invoices:
+            invoice_num = invoice.get('invoiceNumber', '').replace("'", "''")
+            reservation_num = invoice.get('reservationNumber', '').replace("'", "''")
             total_amount = float(invoice.get('totalAmount', 0))
-
-            # Use revenue date for InvoiceDate field
-            revenue_date = invoice.get('_revenue_date', self.current_date)
+            creation_datetime = invoice.get('_raw_creation_datetime')
+            revenue_date = invoice.get('_revenue_date')
+            
+            creation_dt_str = creation_datetime.strftime('%Y-%m-%d %H:%M:%S') if creation_datetime else None
+            revenue_date_str = revenue_date.strftime('%Y-%m-%d') if revenue_date else date.today().strftime('%Y-%m-%d')
+            
+            try:
+                if creation_datetime:
+                    sql = f"""
+                    INSERT INTO Processed_Invoices 
+                    (InvoiceNumber, ReservationNumber, TotalAmount, RevenueDate, RawInvoiceDate, Docu, ComsysYear, ComsysMonth, ComsysSerial)
+                    VALUES ('{invoice_num}', '{reservation_num}', {total_amount}, '{revenue_date_str}', 
+                            '{creation_dt_str}', '{docu}', '{year}', '{month}', {serial})
+                    """
+                else:
+                    sql = f"""
+                    INSERT INTO Processed_Invoices 
+                    (InvoiceNumber, ReservationNumber, TotalAmount, RevenueDate, Docu, ComsysYear, ComsysMonth, ComsysSerial)
+                    VALUES ('{invoice_num}', '{reservation_num}', {total_amount}, '{revenue_date_str}', 
+                            '{docu}', '{year}', '{month}', {serial})
+                    """
+                cursor.execute(sql)
+            except pyodbc.IntegrityError:
+                pass
+            except Exception as e:
+                logging.warning(f"Error inserting invoice {invoice_num}: {str(e)}")
+
+    def insert_staff_account_entries(self, conn, docu: str, year: str, month: str,
+                                     serial: int, revenue_date: date, staff_entries: List[Dict]) -> None:
+        """Insert Staff Account entries into tracking table"""
+        if not staff_entries:
+            return
+        
+        cursor = conn.cursor()
+        
+        for entry in staff_entries:
+            invoice_num = entry['invoice_number'].replace("'", "''")
+            reservation_num = entry['reservation'].replace("'", "''")
+            guest_name = entry['guest_name'].replace("'", "''") if entry['guest_name'] else ''
+            invoice_amount = entry['invoice_amount']
+            received_amount = entry.get('received_amount', 0)
+            refunded_amount = entry.get('refunded_amount', 0)
+            net_received = entry.get('net_received', received_amount - refunded_amount)
+            shortage = entry['shortage']
+            shortage_type = entry['type']
+            
             revenue_date_str = revenue_date.strftime('%Y-%m-%d')
-
-            # Store raw creation datetime for auditing
-            raw_creation_datetime = invoice.get('_raw_creation_datetime')
-            raw_datetime_str = raw_creation_datetime.strftime('%Y-%m-%d %H:%M:%S') if raw_creation_datetime else 'NULL'
-
-            if raw_creation_datetime:
-                sql = f"""
-                INSERT INTO Processed_Invoices (InvoiceNumber, ReservationNumber, TotalAmount, Docu, InvoiceDate, RawInvoiceDate)
-                VALUES ('{invoice_number}', '{reservation_number}', {total_amount}, '{docu}', '{revenue_date_str}', '{raw_datetime_str}')
-                """
+            
+            if refunded_amount > 0:
+                notes = f"Received: {received_amount:.2f}, Refunded: {refunded_amount:.2f}, Net: {net_received:.2f}"
+                notes_escaped = notes.replace("'", "''")
             else:
-                sql = f"""
-                INSERT INTO Processed_Invoices (InvoiceNumber, ReservationNumber, TotalAmount, Docu, InvoiceDate)
-                VALUES ('{invoice_number}', '{reservation_number}', {total_amount}, '{docu}', '{revenue_date_str}')
-                """
-
+                notes_escaped = None
+            
             try:
+                if notes_escaped:
+                    sql = f"""
+                    INSERT INTO Staff_Account_Entries 
+                    (InvoiceNumber, ReservationNumber, GuestName, InvoiceAmount, ReceivedAmount, 
+                     ShortageAmount, ShortageType, RevenueDate, Docu, ComsysYear, ComsysMonth, ComsysSerial, Status, Notes)
+                    VALUES ('{invoice_num}', '{reservation_num}', '{guest_name}', {invoice_amount}, 
+                            {net_received}, {shortage}, '{shortage_type}', '{revenue_date_str}', 
+                            '{docu}', '{year}', '{month}', {serial}, 'PENDING', '{notes_escaped}')
+                    """
+                else:
+                    sql = f"""
+                    INSERT INTO Staff_Account_Entries 
+                    (InvoiceNumber, ReservationNumber, GuestName, InvoiceAmount, ReceivedAmount, 
+                     ShortageAmount, ShortageType, RevenueDate, Docu, ComsysYear, ComsysMonth, ComsysSerial, Status)
+                    VALUES ('{invoice_num}', '{reservation_num}', '{guest_name}', {invoice_amount}, 
+                            {net_received}, {shortage}, '{shortage_type}', '{revenue_date_str}', 
+                            '{docu}', '{year}', '{month}', {serial}, 'PENDING')
+                    """
                 cursor.execute(sql)
-                logging.debug(
-                    f"Tracked processed invoice: {invoice_number}, "
-                    f"Revenue date: {revenue_date_str}, Raw creation date: {raw_datetime_str}"
-                )
             except pyodbc.IntegrityError:
-                logging.warning(f"Invoice {invoice_number} already exists in processed table")
-
-        logging.info(f"Inserted {len(paid_invoices)} invoices into tracking table")
-
-    def process_single_revenue_date(self, conn, revenue_date: date,
-                                    date_invoices: List[Dict], all_receipts: List[Dict]) -> bool:
-        """Process invoices for a single revenue date"""
+                pass
+            except Exception as e:
+                logging.warning(f"Error inserting Staff Account entry {invoice_num}: {str(e)}")
+
+    def process_all_data(self) -> bool:
+        """Main processing function with Refund Vouchers support"""
         try:
-            # Calculate raw creation period
-            raw_dates = [inv.get('_raw_creation_datetime') for inv in date_invoices if '_raw_creation_datetime' in inv]
-            if raw_dates:
-                min_raw = min(raw_dates)
-                max_raw = max(raw_dates)
-                logging.info(
-                    f"Processing {len(date_invoices)} invoices for revenue date {revenue_date} "
-                    f"(created from {min_raw} to {max_raw})"
-                )
-            else:
-                logging.info(f"Processing {len(date_invoices)} invoices for revenue date {revenue_date}")
-
-            # Identify paid invoices
-            paid_invoices = self.identify_paid_invoices(date_invoices, all_receipts)
-
-            if not paid_invoices:
-                logging.info(f"No fully paid invoices found for revenue date {revenue_date}")
-                return True
-
-            # Aggregate data
-            aggregation = self.aggregate_data(paid_invoices)
-
-            logging.info(
-                f"Revenue date {revenue_date} aggregation: "
-                f"Individual Rate: {aggregation['individual_rate']:.2f}, "
-                f"VAT: {aggregation['vat']:.2f}, Payment Methods: {len(aggregation['payment_methods'])}"
-            )
-
-            # Log payment method breakdown
-            for method_id, amount in aggregation['payment_methods'].items():
-                method_name = PAYMENT_METHOD_ACCOUNTS.get(
-                    method_id,
-                    (f"Unknown-{method_id}", f"Unknown Method {method_id}")
-                )[1]
-                logging.info(f"  Payment Method {method_id} ({method_name}): {amount:.2f}")
-
-            conn.autocommit = False
-            try:
-                docu = self.generate_docu()
-                year, month, serial = self.insert_fhgl_tx_hed(conn, docu, revenue_date, aggregation)
-                self.insert_fhgl_tx_ded(conn, docu, year, month, serial, revenue_date, aggregation)
-                self.insert_processed_invoices(conn, docu, paid_invoices)
-                conn.commit()
-
-                logging.info(
-                    f"Successfully processed {len(paid_invoices)} invoices for revenue date {revenue_date}"
-                )
-                logging.info(
-                    f"  Total SubTotal: {aggregation['individual_rate']:.2f}, "
-                    f"Total VAT: {aggregation['vat']:.2f}"
-                )
-                return True
-
-            except Exception as e:
-                conn.rollback()
-                logging.error(f"Database transaction failed for revenue date {revenue_date}: {str(e)}")
+            logging.info(f"\n{'='*80}")
+            logging.info(f"NAZEEL TO COMSYS INTEGRATION - v2.1 (NO TIME CUTOFF)")
+            logging.info(f"{'='*80}")
+            logging.info(f"Script run time: {datetime.now()}")
+            
+            all_invoices = self.fetch_invoices()
+            all_receipts = self.fetch_receipts()
+            all_refunds = self.fetch_refunds()
+            
+            if not all_invoices and not all_receipts and not all_refunds:
+                logging.warning("No new data to process")
                 return False
-
+            
+            invoices_by_date = self.group_by_revenue_date(all_invoices, "invoices")
+            receipts_by_date = self.group_by_revenue_date(all_receipts, "receipts")
+            refunds_by_date = self.group_by_revenue_date(all_refunds, "refunds")
+            
+            receipt_lookup = self.build_receipt_lookup(all_receipts)
+            refund_lookup = self.build_refund_lookup(all_refunds)
+            
+            all_dates = sorted(set(list(invoices_by_date.keys()) + list(receipts_by_date.keys()) + list(refunds_by_date.keys())))
+            logging.info(f"\n✓ Processing {len(all_dates)} revenue dates\n")
+            
+            success_count = 0
+            failed_count = 0
+            
+            with pyodbc.connect(CONNECTION_STRING) as conn:
+                for revenue_date in all_dates:
+                    date_receipts = receipts_by_date.get(revenue_date, [])
+                    date_invoices = invoices_by_date.get(revenue_date, [])
+                    date_refunds = refunds_by_date.get(revenue_date, [])
+                    
+                    success = self.process_revenue_date(
+                        conn, revenue_date, date_receipts, date_invoices, date_refunds,
+                        receipt_lookup, refund_lookup
+                    )
+                    
+                    if success:
+                        success_count += 1
+                    else:
+                        failed_count += 1
+            
+            logging.info(f"\n{'='*80}")
+            logging.info(f"PROCESSING SUMMARY")
+            logging.info(f"{'='*80}")
+            logging.info(f"Total revenue dates: {len(all_dates)}")
+            logging.info(f"✓ Successfully processed: {success_count}")
+            if failed_count > 0:
+                logging.info(f"✗ Failed: {failed_count}")
+            logging.info(f"Invoices: {len(all_invoices)} | Receipts: {len(all_receipts)} | Refunds: {len(all_refunds)}")
+            logging.info(f"{'='*80}\n")
+            
+            return failed_count == 0
+            
         except Exception as e:
-            logging.error(f"Processing failed for revenue date {revenue_date}: {str(e)}")
-            return False
-
-    def process_daily_data(self) -> bool:
-        """Process data with revenue date assignment based on 12:00 PM cutoff using creationDate"""
-        try:
-            if isinstance(self.api_fetch_start, datetime):
-                api_start_str = self.api_fetch_start.strftime('%Y-%m-%d %H:%M:%S')
-                api_end_str = self.api_fetch_end.strftime('%Y-%m-%d %H:%M:%S')
-            else:
-                api_start_str = f"{self.api_fetch_start} 12:00:00"
-                api_end_str = f"{self.api_fetch_end} 12:00:00"
-
-            if isinstance(self.start_date, datetime):
-                revenue_start_str = self.start_date.strftime('%Y-%m-%d %H:%M:%S')
-                revenue_end_str = self.end_date.strftime('%Y-%m-%d %H:%M:%S')
-            else:
-                revenue_start_str = f"{self.start_date} 12:00:00"
-                revenue_end_str = f"{self.end_date} 12:00:00"
-
-            logging.info(f"API fetch range: {api_start_str} to {api_end_str}")
-            logging.info(f"Revenue date processing range: {revenue_start_str} to {revenue_end_str}")
-            logging.info("Using revenue date assignment: Before 12:00 PM → Previous day, At/After 12:00 PM → Same day")
-
-            # Fetch all data for the date range
-            invoices = self.fetch_invoices()
-            receipts = self.fetch_receipts()
-
-            if not invoices and not receipts:
-                logging.warning("No data retrieved from API")
-                return False
-
-            # Group invoices by revenue date
-            grouped_invoices = self.group_invoices_by_revenue_date(invoices)
-
-            if not grouped_invoices:
-                logging.info("No invoices to process after grouping")
-                return True
-
-            total_processed_dates = 0
-            total_processed_invoices = 0
-            failed_dates = 0
-
-            with pyodbc.connect(CONNECTION_STRING) as conn:
-                # Process each revenue date separately
-                for revenue_date, date_invoices in grouped_invoices.items():
-                    success = self.process_single_revenue_date(conn, revenue_date, date_invoices, receipts)
-
-                    if success:
-                        total_processed_dates += 1
-                        # Count only the invoices that were actually processed (paid)
-                        paid_count = len(self.identify_paid_invoices(date_invoices, receipts))
-                        total_processed_invoices += paid_count
-                    else:
-                        failed_dates += 1
-                        logging.error(f"Failed to process invoices for revenue date {revenue_date}")
-
-            # Final summary
-            logging.info(f"=== PROCESSING SUMMARY ===")
-            logging.info(f"API fetch range: {api_start_str} to {api_end_str}")
-            logging.info(f"Revenue date range: {revenue_start_str} to {revenue_end_str}")
-            logging.info(f"Total revenue dates processed: {total_processed_dates}/{len(grouped_invoices)}")
-            logging.info(f"Total invoices processed: {total_processed_invoices}")
-            logging.info(f"Failed revenue dates: {failed_dates}")
-
-            # Log revenue date coverage
-            for revenue_date, date_invoices in grouped_invoices.items():
-                raw_dates = [inv.get('_raw_creation_datetime') for inv in date_invoices if
-                             '_raw_creation_datetime' in inv]
-                if raw_dates:
-                    min_raw = min(raw_dates)
-                    max_raw = max(raw_dates)
-                    paid_count = len(self.identify_paid_invoices(date_invoices, receipts))
-                    logging.info(
-                        f"Revenue date {revenue_date}: {paid_count} invoices processed "
-                        f"(created from {min_raw} to {max_raw})"
-                    )
-
-            return failed_dates == 0
-
-        except Exception as e:
-            logging.error(f"Overall processing failed: {str(e)}")
+            logging.error(f"✗ Processing failed: {str(e)}")
+            import traceback
+            logging.error(traceback.format_exc())
             return False
 
 
 def main():
     """Main entry point"""
     import argparse
-    parser = argparse.ArgumentParser(
-        description='Nazeel to Comsys Integration - Revenue Date Assignment with 12:00 PM Cutoff using creationDate'
-    )
-    parser.add_argument(
-        '--start-date',
-        type=str,
-<<<<<<< HEAD
-        help='Start date with time (YYYY-MM-DD HH:MM:SS), default: 90 days ago at 12:00 PM'
-=======
-        help='Start date with time (YYYY-MM-DD HH:MM:SS), default: 60 days ago at 12:00 PM'
->>>>>>> c4dc4eb8
-    )
-    parser.add_argument(
-        '--end-date',
-        type=str,
-        help='End date with time (YYYY-MM-DD HH:MM:SS), default: today at 12:00 PM'
-    )
-    parser.add_argument(
-        '--dry-run',
-        action='store_true',
-        help='Perform a dry run without modifying the database'
-    )
+    
+    parser = argparse.ArgumentParser(description='Nazeel to Comsys Integration v2.1')
+    parser.add_argument('--start-date', type=str, help='Start date (YYYY-MM-DD HH:MM:SS)')
+    parser.add_argument('--end-date', type=str, help='End date (YYYY-MM-DD HH:MM:SS)')
+    parser.add_argument('--days', type=int, help='Days to look back')
+    
     args = parser.parse_args()
-
-    if args.start_date and args.end_date:
-        # Parse datetime strings
-        start_date = datetime.strptime(args.start_date, '%Y-%m-%d %H:%M:%S')
-        end_date = datetime.strptime(args.end_date, '%Y-%m-%d %H:%M:%S')
-    else:
-<<<<<<< HEAD
-        # Default: Run as if it's 12:00 PM today, fetch last 90 days
-        now = datetime.now()
-        end_date = now.replace(hour=12, minute=0, second=0, microsecond=0)
-        start_date = end_date - timedelta(days=90)
-=======
-        # Default: Run as if it's 12:00 PM today, fetch last 60 days
-        now = datetime.now()
-        end_date = now.replace(hour=12, minute=0, second=0, microsecond=0)
-        start_date = end_date - timedelta(days=60)
->>>>>>> c4dc4eb8
-
-    logging.info(f"Script run time: {datetime.now()}")
-    logging.info(f"Date range: {start_date} to {end_date}")
-    logging.info(f"Duration: {(end_date - start_date).days} days")
-
-    if args.dry_run:
-        logging.info("DRY RUN MODE: No database changes will be made")
-        # TODO: Implement dry-run logic if needed
-
-    integrator = NazeelComsysIntegrator(start_date, end_date)
-    success = integrator.process_daily_data()
-
-    if success:
-        logging.info("Processing completed successfully")
-        exit(0)
-    else:
-        logging.error("Processing failed")
+    
+    try:
+        if args.start_date and args.end_date:
+            start_date = datetime.strptime(args.start_date, '%Y-%m-%d %H:%M:%S')
+            end_date = datetime.strptime(args.end_date, '%Y-%m-%d %H:%M:%S')
+        elif args.days:
+            now = datetime.now()
+            end_date = now.replace(hour=12, minute=0, second=0, microsecond=0)
+            start_date = end_date - timedelta(days=args.days)
+        else:
+            now = datetime.now()
+            end_date = now.replace(hour=12, minute=0, second=0, microsecond=0)
+            start_date = end_date - timedelta(days=120)
+        
+        integrator = NazeelComsysIntegrator(start_date, end_date)
+        success = integrator.process_all_data()
+        
+        if success:
+            logging.info("✓ Processing completed successfully")
+            exit(0)
+        else:
+            logging.error("✗ Processing completed with errors")
+            exit(1)
+            
+    except Exception as e:
+        logging.error(f"✗ Fatal error: {str(e)}")
+        import traceback
+        logging.error(traceback.format_exc())
         exit(1)
 
 
